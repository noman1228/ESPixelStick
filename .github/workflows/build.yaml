name: ESPixelStick CI
on: [push, pull_request]
env:
  VERSION_BASE: '4.0'
jobs:
  firmware:
    strategy:
      matrix:
        include:
          # ESPixelStick V3
          - target: "espsv3"
            chip: "esp8266"
          # Wemos D1 Mini ESP8266
          - target: "d1_mini"
            chip: "esp8266"
          # ESP01S
          - target: "esp01s"
            chip: "esp8266"
          # Wemos D1 Mini ESP32
          - target: "d1_mini32"
            chip: "esp32"
          # Wemos D1 Mini ESP32
          - target: "d1_mini32_eth"
            chip: "esp32"
          # Lolin D32 Pro
          - target: "d32_pro"
            chip: "esp32"
          # ESP32 CAM
          - target: "esp32_cam"
            chip: "esp32"
          # Lolin D32 Pro eth
          - target: "d32_pro_eth"
            chip: "esp32"
          # TTGO T8
          - target: "esp32_ttgo_t8"
            chip: "esp32"
          # WT 32 Ethernet Board
          - target: "esp32_wt32eth01"
            chip: "esp32"
          # QuinLed QUAD
          - target: "esp32_quinled_quad"
            chip: "esp32"
          # QuinLed QUAD AE+
          - target: "esp32_quinled_quad_ae_plus"
            chip: "esp32"
          # QuinLed QUAD Eth
          - target: "esp32_quinled_quad_eth"
            chip: "esp32"
          # QuinLed UNO
          - target: "esp32_quinled_uno"
            chip: "esp32"
          # QuinLed UNO AE +
          - target: "esp32_quinled_uno_ae_plus"
            chip: "esp32"
          # QuinLed UNO Eth
          - target: "esp32_quinled_uno_eth"
            chip: "esp32"
          # mh et esp32 mini kit
          - target: "d1_mini_mhetesp32minikit"
            chip: "esp32"
<<<<<<< HEAD
          # Olimex ESP32 Gateway
            target: "olimex_esp32_gw"
=======
          # Twilight Lord
          - target: "d1_mini_twilightlord"
            chip: "esp32"
          # Twilight Lord ETH
          - target: "d1_mini_twilightlord_eth"
>>>>>>> 52a07aea
            chip: "esp32"

    runs-on: ubuntu-latest
    steps:
      # Checkout ESPixelStick
      - uses: actions/checkout@v2

      - name: Create version file
        run: |
          mkdir firmware
          echo "${VERSION_BASE}-ci${GITHUB_RUN_ID}" > firmware/VERSION

      - name: Tagged version release
        if: startsWith(github.ref, 'refs/tags/v')
        run: |
          echo "${GITHUB_REF#refs/*/v}" > firmware/VERSION

      - name: Create secrets.h
        run: |
          echo '#define SECRETS_SSID "SSID_NOT_SET"' > ESPixelStick/src/network/secrets.h
          echo '#define SECRETS_PASS "PASSPHRASE_NOT_SET"' >> ESPixelStick/src/network/secrets.h

      - name: Cache pip
        uses: actions/cache@v2
        with:
          path: ~/.cache/pip
          key: ${{ runner.os }}-pip-${{ hashFiles('**/requirements.txt') }}
          restore-keys: |
            ${{ runner.os }}-pip-

      - name: Cache PlatformIO
        uses: actions/cache@v2
        with:
          path: ~/.platformio
          key: ${{ runner.os }}-${{ hashFiles('**/lockfiles') }}

      - name: Set up Python
        uses: actions/setup-python@v2

      - name: Install PlatformIO
        run: |
          python -m pip install --upgrade pip
          pip install --upgrade platformio

      # Build and move / rename firmware files
      # Make sure to update bootloader and boot_app0.bin location when the ESP32 core updates
      - name: Compile for ${{ matrix.target }}
        env:
          chip: ${{ matrix.chip }}
        run: |
          pio run -e ${{ matrix.target }}
          mkdir -p firmware/${{ matrix.chip }}
          mkdir -p debug/${{ matrix.chip }}
          mv .pio/build/${{ matrix.target }}/firmware.bin firmware/${{ matrix.chip }}/${{ matrix.target }}-app.bin
          mv .pio/build/${{ matrix.target }}/firmware.elf debug/${{ matrix.chip }}/${{ matrix.target }}.elf
          if [ "$chip" = "esp32" ]; then
          mv .pio/build/${{ matrix.target }}/partitions.bin firmware/esp32/${{ matrix.target }}-partitions.bin
          cp ~/.platformio/packages/framework-arduinoespressif32/tools/sdk/esp32/bin/bootloader_dio_40m.bin firmware/esp32/${{ matrix.target }}-bootloader.bin
          cp ~/.platformio/packages/framework-arduinoespressif32/tools/partitions/boot_app0.bin firmware/esp32/boot_app0.bin
          fi

      - name: Upload Firmware Artifacts
        uses: actions/upload-artifact@v2
        with:
          name: Firmware Binaries
          path: firmware

      - name: Upload Debugging Artifacts
        uses: actions/upload-artifact@v2
        with:
          name: Debug Files
          path: debug

  package:
    needs: firmware
    runs-on: ubuntu-latest
    steps:
      # Checkout ESPixelStick
      - uses: actions/checkout@v2

      - name: Set release flag
        if: startsWith(github.ref, 'refs/tags/v')
        run: |
          echo "ESPS_RELEASE=''" >> $GITHUB_ENV

      # Download firmware binary artifact
      - uses: actions/download-artifact@v2
        with:
          name: Firmware Binaries
          path: dist/firmware

      # Install Node
      - uses: actions/setup-node@v2
        with:
          node-version: '14'
      - run: npm install

      # Build and move the web pages
      - name: Compile Web Pages
        run: |
          gulp
          gulp md
          if [ -z "$ESPS_RELEASE" ]; then
          gulp ci
          fi
          mv ESPixelStick/data/* dist/fs

      - name: Set release archive filename
        run: |
          _VERSION=$(< dist/firmware/VERSION)
          echo "ARCHFILE=ESPixelStick_Firmware-${_VERSION}.zip" >> $GITHUB_ENV

      - name: Update firmware.json
        run: python .scripts/ci-firmware.py

      - name: Create Release Archive
        run: zip -r ../${{ env.ARCHFILE }} *
        working-directory: dist

      - name: Upload Release Artifact
        uses: actions/upload-artifact@v2
        with:
          name: Release Archive
          path: ${{ env.ARCHFILE }}

  release:
    needs: package
    runs-on: ubuntu-latest
    if: startsWith(github.ref, 'refs/tags/v')
    steps:
      - name: Download Package
        uses: actions/download-artifact@v2
        with:
          name: Release Archive
      - name: Create Draft Release
        uses: softprops/action-gh-release@v1
        if: startsWith(github.ref, 'refs/tags/')
        with:
          draft: true
          prerelease: true
          files: ESPixelStick_Firmware*.zip<|MERGE_RESOLUTION|>--- conflicted
+++ resolved
@@ -58,16 +58,14 @@
           # mh et esp32 mini kit
           - target: "d1_mini_mhetesp32minikit"
             chip: "esp32"
-<<<<<<< HEAD
           # Olimex ESP32 Gateway
             target: "olimex_esp32_gw"
-=======
+            chip: "esp32"
           # Twilight Lord
           - target: "d1_mini_twilightlord"
             chip: "esp32"
           # Twilight Lord ETH
           - target: "d1_mini_twilightlord_eth"
->>>>>>> 52a07aea
             chip: "esp32"
 
     runs-on: ubuntu-latest
