--- conflicted
+++ resolved
@@ -128,14 +128,11 @@
           - target: "esp32_breakdancev2"
             chip: "esp32"
           #
-<<<<<<< HEAD
           - target: "esp32_s"
             chip: "esp32"
-=======
+          #  
           - target: "esp32_s3"
             chip: "esp32s3"
-          #
->>>>>>> cd6f573f
           # WT 32 Foo Board
           - target: "esp32_foo"
             chip: "esp32"
