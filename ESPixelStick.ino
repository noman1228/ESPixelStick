/*
* ESPixelStick.ino
*
* Project: ESPixelStick - An ESP8266 and E1.31 based pixel driver
* Copyright (c) 2016 Shelby Merrick
* http://www.forkineye.com
*
*  This program is provided free for you to use in any way that you wish,
*  subject to the laws and regulations where you are using it.  Due diligence
*  is strongly suggested before using this code.  Please give credit where due.
*
*  The Author makes no warranty of any kind, express or implied, with regard
*  to this program or the documentation contained in this document.  The
*  Author shall not be liable in any event for incidental or consequential
*  damages in connection with, or arising out of, the furnishing, performance
*  or use of these programs.
*
*/

/*****************************************/
/*        BEGIN - Configuration          */
/*****************************************/

/* Output Mode has been moved to ESPixelStick.h */

#define ESPS_SUPPORT_PWM

/* Fallback configuration if config.json is empty or fails */
const char ssid[] = "ENTER_SSID_HERE";
const char passphrase[] = "ENTER_PASSPHRASE_HERE";

/*****************************************/
/*         END - Configuration           */
/*****************************************/

#include <ESP8266WiFi.h>
#include <Ticker.h>
#include <AsyncMqttClient.h>
#include <ESP8266mDNS.h>
#include <ESPAsyncTCP.h>
#include <ESPAsyncUDP.h>
#include <ESPAsyncWebServer.h>
#include <ESPAsyncE131.h>
#include <ArduinoJson.h>
#include <Hash.h>
#include <SPI.h>
#include "ESPixelStick.h"
#include "EFUpdate.h"
#include "wshandler.h"

extern "C" {
#include <user_interface.h>
}

// Debugging support
#if defined(DEBUG)
extern "C" void system_set_os_print(uint8 onoff);
extern "C" void ets_install_putc1(void* routine);

static void _u0_putc(char c){
  while(((U0S >> USTXC) & 0x7F) == 0x7F);
  U0F = c;
}
#endif

/////////////////////////////////////////////////////////
// 
//  Globals
//
/////////////////////////////////////////////////////////

// MQTT State
const char MQTT_LIGHT_STATE_TOPIC[] = "/light/status";
const char MQTT_LIGHT_COMMAND_TOPIC[] = "/light/switch";

// MQTT Brightness
const char MQTT_LIGHT_BRIGHTNESS_STATE_TOPIC[] = "/brightness/status";
const char MQTT_LIGHT_BRIGHTNESS_COMMAND_TOPIC[] = "/brightness/set";

// MQTT Colors (rgb)
const char MQTT_LIGHT_RGB_STATE_TOPIC[] = "/rgb/status";
const char MQTT_LIGHT_RGB_COMMAND_TOPIC[] = "/rgb/set";

// MQTT Payloads by default (on/off)
const char LIGHT_ON[] = "ON";
const char LIGHT_OFF[] = "OFF";

// MQTT variables used to store the state, the brightness and the color of the light
boolean m_rgb_state = false;
uint8_t m_rgb_brightness = 100;
uint8_t m_rgb_red = 255;
uint8_t m_rgb_green = 255;
uint8_t m_rgb_blue = 255;

// MQTT buffer used to send / receive data
const uint8_t MSG_BUFFER_SIZE = 20;
char m_msg_buffer[MSG_BUFFER_SIZE]; 

// Configuration file
const char CONFIG_FILE[] = "/config.json";

ESPAsyncE131        e131(10);       // ESPAsyncE131 with X buffers
testing_t           testing;        // Testing mode
config_t            config;         // Current configuration
uint32_t            *seqError;      // Sequence error tracking for each universe
uint16_t            uniLast = 1;    // Last Universe to listen for
bool                reboot = false; // Reboot flag
AsyncWebServer      web(HTTP_PORT); // Web Server
AsyncWebSocket      ws("/ws");      // Web Socket Plugin
uint8_t             *seqTracker;    // Current sequence numbers for each Universe */
uint32_t            lastUpdate;     // Update timeout tracker
WiFiEventHandler    wifiConnectHandler;     // WiFi connect handler
WiFiEventHandler    wifiDisconnectHandler;  // WiFi disconnect handler
Ticker              wifiTicker; // Ticker to handle WiFi
AsyncMqttClient     mqtt;       // MQTT object
Ticker              mqttTicker; // Ticker to handle MQTT

// Output Drivers
#if defined(ESPS_MODE_PIXEL)
PixelDriver     pixels;         // Pixel object
#elif defined(ESPS_MODE_SERIAL)
SerialDriver    serial;         // Serial object
#else
#error "No valid output mode defined."
#endif

<<<<<<< HEAD
// PWM globals
int valid_gpio[11] = { 0,1,2,3,4,5,12,13,14,15,16 };



uint8_t             *seqTracker;        /* Current sequence numbers for each Universe */
uint32_t            lastUpdate;         /* Update timeout tracker */

/* Forward Declarations */
=======
/////////////////////////////////////////////////////////
// 
//  Forward Declarations
//
/////////////////////////////////////////////////////////
>>>>>>> 0ca00294
void loadConfig();
void initWifi();
void initWeb();
void updateConfig();
void setupPWM();
void handlePWM();

// Radio config
RF_PRE_INIT() {
    //wifi_set_phy_mode(PHY_MODE_11G);    // Force 802.11g mode
    system_phy_set_powerup_option(31);  // Do full RF calibration on power-up
    system_phy_set_max_tpw(82);         // Set max TX power
}

void setup() {
    // Configure SDK params
    wifi_set_sleep_type(NONE_SLEEP_T);

    // Initial pin states
    pinMode(DATA_PIN, OUTPUT);
    digitalWrite(DATA_PIN, LOW);

    // Setup serial log port
    LOG_PORT.begin(115200);
    delay(10);

#if defined(DEBUG)
    ets_install_putc1((void *) &_u0_putc);
    system_set_os_print(1);
#endif

    // Enable SPIFFS
    SPIFFS.begin();

    LOG_PORT.println("");
    LOG_PORT.print(F("ESPixelStick v"));
    for (uint8_t i = 0; i < strlen_P(VERSION); i++)
        LOG_PORT.print((char)(pgm_read_byte(VERSION + i)));
    LOG_PORT.println("");

    // Load configuration from SPIFFS and set Hostname
    loadConfig();
    WiFi.hostname(config.hostname);
    config.testmode = TestMode::DISABLED;

    // Setup WiFi Handlers
    wifiConnectHandler = WiFi.onStationModeGotIP(onWifiConnect);

    // Setup MQTT Handlers
    if (config.mqtt) {
        mqtt.onConnect(onMqttConnect);
        mqtt.onDisconnect(onMqttDisconnect);
        mqtt.onMessage(onMqttMessage);
        mqtt.setServer(config.mqtt_ip.c_str(), config.mqtt_port);
        if (config.mqtt_user.length() > 0)
            mqtt.setCredentials(config.mqtt_user.c_str(), config.mqtt_password.c_str());
    }

    // Fallback to default SSID and passphrase if we fail to connect
    initWifi();
    if (WiFi.status() != WL_CONNECTED) {
        LOG_PORT.println(F("*** Timeout - Reverting to default SSID ***"));
        config.ssid = ssid;
        config.passphrase = passphrase;
        initWifi();
    }

    // If we fail again, go SoftAP or reboot
    if (WiFi.status() != WL_CONNECTED) {
        if (config.ap_fallback) {
            LOG_PORT.println(F("**** FAILED TO ASSOCIATE WITH AP, GOING SOFTAP ****"));
            WiFi.mode(WIFI_AP);
            String ssid = "ESPixelStick " + String(config.hostname);
            WiFi.softAP(ssid.c_str());
        } else {
            LOG_PORT.println(F("**** FAILED TO ASSOCIATE WITH AP, REBOOTING ****"));
            ESP.restart();
        }
    }

    wifiDisconnectHandler = WiFi.onStationModeDisconnected(onWiFiDisconnect);

    // Configure and start the web server
    initWeb();

    // Setup E1.31
    if (config.multicast) {
        if (e131.begin(E131_MULTICAST, config.universe,
                uniLast - config.universe + 1)) {
            LOG_PORT.println(F("- Multicast Enabled"));
        }  else {
            LOG_PORT.println(F("*** MULTICAST INIT FAILED ****"));
        }
    } else {
        if (e131.begin(E131_UNICAST)) {
            LOG_PORT.print(F("- Unicast port: "));
            LOG_PORT.println(E131_DEFAULT_PORT);
        } else {
            LOG_PORT.println(F("*** UNICAST INIT FAILED ****"));
        }
    }

    // Configure the outputs
#if defined (ESPS_SUPPORT_PWM)
    setupPWM();
#endif

#if defined (ESPS_MODE_PIXEL)
    pixels.setPin(DATA_PIN);
    updateConfig();
    pixels.show();
#else
    updateConfig();
#endif

    // Setup E1.31
    if (config.multicast)
        e131.begin(E131_MULTICAST, config.universe,
                uniLast - config.universe + 1);
    else
        e131.begin(E131_UNICAST);
}

/////////////////////////////////////////////////////////
// 
//  WiFi Section
//
/////////////////////////////////////////////////////////

void initWifi() {
    // Switch to station mode and disconnect just in case
    WiFi.mode(WIFI_STA);
    WiFi.disconnect();

    connectWifi();
    uint32_t timeout = millis();
    while (WiFi.status() != WL_CONNECTED) {
        LOG_PORT.print(".");
        delay(500);
        if (millis() - timeout > CONNECT_TIMEOUT) {
            LOG_PORT.println("");
            LOG_PORT.println(F("*** Failed to connect ***"));
            break;
        }
    }
}

void connectWifi() {
    delay(secureRandom(100,500));

    LOG_PORT.println("");
    LOG_PORT.print(F("Connecting to "));
    LOG_PORT.print(config.ssid);
    LOG_PORT.print(F(" as "));
    LOG_PORT.println(config.hostname);

    WiFi.begin(config.ssid.c_str(), config.passphrase.c_str());
    if (config.dhcp) {
        LOG_PORT.print(F("Connecting with DHCP"));
    } else {
        // We don't use DNS, so just set it to our gateway
        WiFi.config(IPAddress(config.ip[0], config.ip[1], config.ip[2], config.ip[3]),
                    IPAddress(config.gateway[0], config.gateway[1], config.gateway[2], config.gateway[3]),
                    IPAddress(config.netmask[0], config.netmask[1], config.netmask[2], config.netmask[3]),
                    IPAddress(config.gateway[0], config.gateway[1], config.gateway[2], config.gateway[3])
        );
        LOG_PORT.print(F("Connecting with Static IP"));
    }
}

void onWifiConnect(const WiFiEventStationModeGotIP &event) {
    LOG_PORT.println("");
    LOG_PORT.print(F("Connected with IP: "));
    LOG_PORT.println(WiFi.localIP());

    // Setup MQTT connection if enabled
    if (config.mqtt)
        connectToMqtt();

    // Setup mDNS / DNS-SD
    //TODO: Reboot or restart mdns when config.id is changed?
     char chipId[7] = { 0 };
    snprintf(chipId, sizeof(chipId), "%06x", ESP.getChipId());
    MDNS.setInstanceName(config.id + " (" + String(chipId) + ")");
    if (MDNS.begin(config.hostname.c_str())) {
        MDNS.addService("http", "tcp", HTTP_PORT);
        MDNS.addService("e131", "udp", E131_DEFAULT_PORT);
        MDNS.addServiceTxt("e131", "udp", "TxtVers", String(RDMNET_DNSSD_TXTVERS));
        MDNS.addServiceTxt("e131", "udp", "ConfScope", RDMNET_DEFAULT_SCOPE);
        MDNS.addServiceTxt("e131", "udp", "E133Vers", String(RDMNET_DNSSD_E133VERS));
        MDNS.addServiceTxt("e131", "udp", "CID", String(chipId));
        MDNS.addServiceTxt("e131", "udp", "Model", "ESPixelStick");
        MDNS.addServiceTxt("e131", "udp", "Manuf", "Forkineye");
    } else {
        LOG_PORT.println(F("*** Error setting up mDNS responder ***"));
    }
}

void onWiFiDisconnect(const WiFiEventStationModeDisconnected &event) {
    LOG_PORT.println(F("*** WiFi Disconnected ***"));

    // Pause MQTT reconnect while WiFi is reconnecting
    mqttTicker.detach();
    wifiTicker.once(2, connectWifi);
}

// Subscribe to "n" universes, starting at "universe"
void multiSub() {
    uint8_t count;
    ip_addr_t ifaddr;
    ip_addr_t multicast_addr;

    count = uniLast - config.universe + 1;
    ifaddr.addr = static_cast<uint32_t>(WiFi.localIP());
    for (uint8_t i = 0; i < count; i++) {
        multicast_addr.addr = static_cast<uint32_t>(IPAddress(239, 255,
                (((config.universe + i) >> 8) & 0xff),
                (((config.universe + i) >> 0) & 0xff)));
        igmp_joingroup(&ifaddr, &multicast_addr);
    }
}

/////////////////////////////////////////////////////////
//
//  MQTT Section
//
/////////////////////////////////////////////////////////

void connectToMqtt() {
    LOG_PORT.print(F("- Connecting to MQTT Broker "));
    LOG_PORT.println(config.mqtt_ip);
    mqtt.connect();
}

void onMqttConnect(bool sessionPresent) {
    LOG_PORT.println(F("- MQTT Connected"));

    // Setup subscriptions
    mqtt.subscribe(String(config.mqtt_topic + MQTT_LIGHT_COMMAND_TOPIC).c_str(), 0);
    mqtt.subscribe(String(config.mqtt_topic + MQTT_LIGHT_BRIGHTNESS_COMMAND_TOPIC).c_str(), 0);
    mqtt.subscribe(String(config.mqtt_topic + MQTT_LIGHT_RGB_COMMAND_TOPIC).c_str(), 0);

    // Publish state
    publishRGBState();
    publishRGBBrightness();
    publishRGBColor();
}

void onMqttDisconnect(AsyncMqttClientDisconnectReason reason) {
    LOG_PORT.println(F("*** MQTT Disconnected ***"));
    if (WiFi.isConnected()) {
        mqttTicker.once(2, connectToMqtt);
    }
}

void onMqttMessage(char* topic, char* p_payload,
        AsyncMqttClientMessageProperties properties, size_t len, size_t index, size_t total) {

    String payload;
    for (uint8_t i = 0; i < len; i++)
        payload.concat((char)p_payload[i]);
/*
Serial.print("Topic: ");
Serial.print(topic);
Serial.print(" | Payload: ");
Serial.println(payload);
*/
    // Handle message topic
    if (String(config.mqtt_topic + MQTT_LIGHT_COMMAND_TOPIC).equals(topic)) {
    // Test if the payload is equal to "ON" or "OFF"
        if (payload.equals(String(LIGHT_ON))) {
            config.testmode = TestMode::MQTT;
            if (m_rgb_state != true) {
                m_rgb_state = true;
                setStatic(m_rgb_red, m_rgb_green, m_rgb_blue);
                publishRGBState();
            }
        } else if (payload.equals(String(LIGHT_OFF))) {
            config.testmode = TestMode::DISABLED;
            if (m_rgb_state != false) {
                m_rgb_state = false;
                setStatic(0, 0, 0);
                publishRGBState();
            }
        }
    } else if (String(config.mqtt_topic + MQTT_LIGHT_BRIGHTNESS_COMMAND_TOPIC).equals(topic)) {
        uint8_t brightness = payload.toInt();
        if (brightness > 100) {
            return;
        } else {
            m_rgb_brightness = brightness;
            setStatic(m_rgb_red, m_rgb_green, m_rgb_blue);
            publishRGBBrightness();
        }
    } else if (String(config.mqtt_topic + MQTT_LIGHT_RGB_COMMAND_TOPIC).equals(topic)) {
        // Get the position of the first and second commas
        uint8_t firstIndex = payload.indexOf(',');
        uint8_t lastIndex = payload.lastIndexOf(',');
    
        m_rgb_red = payload.substring(0, firstIndex).toInt();
        m_rgb_green = payload.substring(firstIndex + 1, lastIndex).toInt();
        m_rgb_blue = payload.substring(lastIndex + 1).toInt();
   
        setStatic(m_rgb_red, m_rgb_green, m_rgb_blue);
        publishRGBColor();
    }
}

// Called to publish the state of the led (on/off)
void publishRGBState() {
    if (m_rgb_state) {
        mqtt.publish(String(config.mqtt_topic + MQTT_LIGHT_STATE_TOPIC).c_str(),
                0, true, LIGHT_ON);
    } else {
        mqtt.publish(String(config.mqtt_topic + MQTT_LIGHT_STATE_TOPIC).c_str(),
                0, true, LIGHT_OFF);
    }
}

// Called to publish the brightness of the led (0-100)
void publishRGBBrightness() {
    snprintf(m_msg_buffer, MSG_BUFFER_SIZE, "%d", m_rgb_brightness);
    mqtt.publish(String(config.mqtt_topic + MQTT_LIGHT_BRIGHTNESS_STATE_TOPIC).c_str(),
            0, true, m_msg_buffer);
}

// Called to publish the colors of the led (xx(x),xx(x),xx(x))
void publishRGBColor() {
    snprintf(m_msg_buffer, MSG_BUFFER_SIZE, "%d,%d,%d", m_rgb_red, m_rgb_green, m_rgb_blue);
    mqtt.publish(String(config.mqtt_topic + MQTT_LIGHT_RGB_STATE_TOPIC).c_str(),
            0, true, m_msg_buffer);
}


/////////////////////////////////////////////////////////
// 
//  Web Section
//
/////////////////////////////////////////////////////////

// Configure and start the web server
void initWeb() {
    // Handle OTA update from asynchronous callbacks
    Update.runAsync(true);

    // Setup WebSockets
    ws.onEvent(wsEvent);
    web.addHandler(&ws);

    // Heap status handler
    web.on("/heap", HTTP_GET, [](AsyncWebServerRequest *request) {
        request->send(200, "text/plain", String(ESP.getFreeHeap()));
    });

    // JSON Config Handler
    web.on("/conf", HTTP_GET, [](AsyncWebServerRequest *request) {
        String jsonString;
        serializeConfig(jsonString, true);
        request->send(200, "text/json", jsonString);
    });

    // Firmware upload handler
    web.on("/updatefw", HTTP_POST, [](AsyncWebServerRequest *request) {
        ws.textAll("X6");
    }, handle_fw_upload);

    // Static Handler
    web.serveStatic("/", SPIFFS, "/www/").setDefaultFile("index.html");
    web.serveStatic("/config.json", SPIFFS, "/config.json");

    web.onNotFound([](AsyncWebServerRequest *request) {
        request->send(404, "text/plain", "Page not found");
    });

    web.begin();

    LOG_PORT.print(F("- Web Server started on port "));
    LOG_PORT.println(HTTP_PORT);
}

/////////////////////////////////////////////////////////
// 
//  JSON / Configuration Section
//
/////////////////////////////////////////////////////////

// Configuration Validations
void validateConfig() {
    // E1.31 Limits
    if (config.universe < 1)
        config.universe = 1;

    if (config.universe_limit > UNIVERSE_MAX || config.universe_limit < 1)
        config.universe_limit = UNIVERSE_MAX;

    if (config.channel_start < 1)
        config.channel_start = 1;
    else if (config.channel_start > config.universe_limit)
        config.channel_start = config.universe_limit;

    // Set default MQTT port if missing
    if (config.mqtt_port == 0)
        config.mqtt_port = MQTT_PORT;

    // Generate default MQTT topic if needed
    if (!config.mqtt_topic.length()) {
        char chipId[7] = { 0 };
        snprintf(chipId, sizeof(chipId), "%06x", ESP.getChipId());
        config.mqtt_topic = "diy/esps/" + String(chipId);
    }


#if defined(ESPS_MODE_PIXEL)
    // Set Mode
    config.devmode = DevMode::MPIXEL;

    // Generic channel limits for pixels
    if (config.channel_count % 3)
        config.channel_count = (config.channel_count / 3) * 3;

    if (config.channel_count > PIXEL_LIMIT * 3)
        config.channel_count = PIXEL_LIMIT * 3;
    else if (config.channel_count < 1)
        config.channel_count = 1;

    // GECE Limits
    if (config.pixel_type == PixelType::GECE) {
        config.pixel_color = PixelColor::RGB;
        if (config.channel_count > 63 * 3)
            config.channel_count = 63 * 3;
    }

#elif defined(ESPS_MODE_SERIAL)
    // Set Mode
    config.devmode = DevMode::MSERIAL;

    // Generic serial channel limits
    if (config.channel_count > RENARD_LIMIT)
        config.channel_count = RENARD_LIMIT;
    else if (config.channel_count < 1)
        config.channel_count = 1;

    if (config.serial_type == SerialType::DMX512 && config.channel_count > UNIVERSE_MAX)
        config.channel_count = UNIVERSE_MAX;

    // Baud rate check
    if (config.baudrate > BaudRate::BR_460800)
        config.baudrate = BaudRate::BR_460800;
    else if (config.baudrate < BaudRate::BR_38400)
        config.baudrate = BaudRate::BR_57600;
#endif

#if defined(ESPS_SUPPORT_PWM)
    // Set Mode
    config.pwm_enabled = 1;
#endif
}

void updateConfig() {
    // Validate first
    validateConfig();

    // Find the last universe we should listen for
    uint16_t span = config.channel_start + config.channel_count - 1;
    if (span % config.universe_limit)
        uniLast = config.universe + span / config.universe_limit;
    else
        uniLast = config.universe + span / config.universe_limit - 1;

    // Setup the sequence error tracker
    uint8_t uniTotal = (uniLast + 1) - config.universe;

    if (seqTracker) free(seqTracker);
    if ((seqTracker = static_cast<uint8_t *>(malloc(uniTotal))))
        memset(seqTracker, 0x00, uniTotal);

    if (seqError) free(seqError);
    if ((seqError = static_cast<uint32_t *>(malloc(uniTotal * 4))))
        memset(seqError, 0x00, uniTotal * 4);

    // Zero out packet stats
    e131.stats.num_packets = 0;

    // Initialize for our pixel type
#if defined(ESPS_MODE_PIXEL)
    pixels.begin(config.pixel_type, config.pixel_color, config.channel_count / 3);
    pixels.setGamma(config.gamma);
#elif defined(ESPS_MODE_SERIAL)
    serial.begin(&SEROUT_PORT, config.serial_type, config.channel_count, config.baudrate);
#endif
    LOG_PORT.print(F("- Listening for "));
    LOG_PORT.print(config.channel_count);
    LOG_PORT.print(F(" channels, from Universe "));
    LOG_PORT.print(config.universe);
    LOG_PORT.print(F(" to "));
    LOG_PORT.println(uniLast);

    // Setup IGMP subscriptions if multicast is enabled
    if (config.multicast)
        multiSub();
}

// De-Serialize Network config
void dsNetworkConfig(JsonObject &json) {
    // Fallback to embedded ssid and passphrase if null in config
    config.ssid = json["network"]["ssid"].as<String>();
    if (!config.ssid.length())
        config.ssid = ssid;

    config.passphrase = json["network"]["passphrase"].as<String>();
    if (!config.passphrase.length())
        config.passphrase = passphrase;

    // Network
    for (int i = 0; i < 4; i++) {
        config.ip[i] = json["network"]["ip"][i];
        config.netmask[i] = json["network"]["netmask"][i];
        config.gateway[i] = json["network"]["gateway"][i];
    }
    config.dhcp = json["network"]["dhcp"];
    config.ap_fallback = json["network"]["ap_fallback"];

    // Generate default hostname if needed
    config.hostname = json["network"]["hostname"].as<String>();
    if (!config.hostname.length()) {
        char chipId[7] = { 0 };
        snprintf(chipId, sizeof(chipId), "%06x", ESP.getChipId());
        config.hostname = "esps-" + String(chipId);
    }
}

// De-serialize Device Config
void dsDeviceConfig(JsonObject &json) {
    // Device
    config.id = json["device"]["id"].as<String>();

    // E131
    config.universe = json["e131"]["universe"];
    config.universe_limit = json["e131"]["universe_limit"];
    config.channel_start = json["e131"]["channel_start"];
    config.channel_count = json["e131"]["channel_count"];
    config.multicast = json["e131"]["multicast"];

    // MQTT
    config.mqtt = json["mqtt"]["enabled"];
    config.mqtt_ip = json["mqtt"]["ip"].as<String>();
    config.mqtt_port = json["mqtt"]["port"];
    config.mqtt_user = json["mqtt"]["user"].as<String>();
    config.mqtt_password = json["mqtt"]["password"].as<String>();
    config.mqtt_topic = json["mqtt"]["topic"].as<String>();

#if defined(ESPS_MODE_PIXEL)
    /* Pixel */
    config.pixel_type = PixelType(static_cast<uint8_t>(json["pixel"]["type"]));
    config.pixel_color = PixelColor(static_cast<uint8_t>(json["pixel"]["color"]));
    config.gamma = json["pixel"]["gamma"];

#elif defined(ESPS_MODE_SERIAL)
    /* Serial */
    config.serial_type = SerialType(static_cast<uint8_t>(json["serial"]["type"]));
    config.baudrate = BaudRate(static_cast<uint32_t>(json["serial"]["baudrate"]));
#endif

#if defined(ESPS_SUPPORT_PWM)
    config.pwm_enabled = json["pwm"]["enabled"];
    config.pwm_gamma = json["pwm"]["gamma"];
    for (int i=0; i < 11; i++ ) {
      int j = valid_gpio[i];
      config.pwm_gpio[j] = json["pwm"]["gpio" + (String)j + "_channel"];
      config.pwm_gpio_enabled[j] = json["pwm"]["gpio" + (String)j + "_enabled"];
    }
#endif

}

// Load configugration JSON file
void loadConfig() {
    // Zeroize Config struct
    memset(&config, 0, sizeof(config));

    // Load CONFIG_FILE json. Create and init with defaults if not found
    File file = SPIFFS.open(CONFIG_FILE, "r");
    if (!file) {
        LOG_PORT.println(F("- No configuration file found."));
        config.ssid = ssid;
        config.passphrase = passphrase;
        saveConfig();
    } else {
        // Parse CONFIG_FILE json
        size_t size = file.size();
        if (size > CONFIG_MAX_SIZE) {
            LOG_PORT.println(F("*** Configuration File too large ***"));
            return;
        }

        std::unique_ptr<char[]> buf(new char[size]);
        file.readBytes(buf.get(), size);

        DynamicJsonBuffer jsonBuffer;
        JsonObject &json = jsonBuffer.parseObject(buf.get());
        if (!json.success()) {
            LOG_PORT.println(F("*** Configuration File Format Error ***"));
            return;
        }

        dsNetworkConfig(json);
        dsDeviceConfig(json);

        LOG_PORT.println(F("- Configuration loaded."));
    }

    // Validate it
    validateConfig();
}

// Serialize the current config into a JSON string
void serializeConfig(String &jsonString, bool pretty, bool creds) {
    // Create buffer and root object
    DynamicJsonBuffer jsonBuffer;
    JsonObject &json = jsonBuffer.createObject();

    // Device
    JsonObject &device = json.createNestedObject("device");
    device["id"] = config.id.c_str();
    device["mode"] = static_cast<uint8_t>(config.devmode);

    // Network
    JsonObject &network = json.createNestedObject("network");
    network["ssid"] = config.ssid.c_str();
    if (creds)
        network["passphrase"] = config.passphrase.c_str();
    network["hostname"] = config.hostname.c_str();
    JsonArray &ip = network.createNestedArray("ip");
    JsonArray &netmask = network.createNestedArray("netmask");
    JsonArray &gateway = network.createNestedArray("gateway");
    for (int i = 0; i < 4; i++) {
        ip.add(config.ip[i]);
        netmask.add(config.netmask[i]);
        gateway.add(config.gateway[i]);
    }
    network["dhcp"] = config.dhcp;
    network["ap_fallback"] = config.ap_fallback;

    // MQTT
    JsonObject &_mqtt = json.createNestedObject("mqtt");
    _mqtt["enabled"] = config.mqtt;
    _mqtt["ip"] = config.mqtt_ip.c_str();
    _mqtt["port"] = config.mqtt_port;
    _mqtt["user"] = config.mqtt_user.c_str();
    _mqtt["password"] = config.mqtt_password.c_str();
    _mqtt["topic"] = config.mqtt_topic.c_str();

    // E131
    JsonObject &e131 = json.createNestedObject("e131");
    e131["universe"] = config.universe;
    e131["universe_limit"] = config.universe_limit;
    e131["channel_start"] = config.channel_start;
    e131["channel_count"] = config.channel_count;
    e131["multicast"] = config.multicast;

#if defined(ESPS_MODE_PIXEL)
    // Pixel
    JsonObject &pixel = json.createNestedObject("pixel");
    pixel["type"] = static_cast<uint8_t>(config.pixel_type);
    pixel["color"] = static_cast<uint8_t>(config.pixel_color);
    pixel["gamma"] = config.gamma;

#elif defined(ESPS_MODE_SERIAL)
    // Serial
    JsonObject &serial = json.createNestedObject("serial");
    serial["type"] = static_cast<uint8_t>(config.serial_type);
    serial["baudrate"] = static_cast<uint32_t>(config.baudrate);
#endif

#if defined(ESPS_SUPPORT_PWM)
    JsonObject &pwm = json.createNestedObject("pwm");
    pwm["enabled"] = config.pwm_enabled;
    pwm["gamma"] = config.pwm_gamma;
    
    for (int i=0; i < 11; i++ ) {
      int j = valid_gpio[i];
      pwm["gpio" + (String)j + "_channel"] = static_cast<uint16_t>(config.pwm_gpio[j]);
      pwm["gpio" + (String)j + "_enabled"] = static_cast<bool>(config.pwm_gpio_enabled[j]);
    }
#endif

    if (pretty)
        json.prettyPrintTo(jsonString);
    else
        json.printTo(jsonString);
}

// Save configuration JSON file
void saveConfig() {
    // Update Config
    updateConfig();

    // Serialize Config
    String jsonString;
    serializeConfig(jsonString, true, true);

    // Save Config
    File file = SPIFFS.open(CONFIG_FILE, "w");
    if (!file) {
        LOG_PORT.println(F("*** Error creating configuration file ***"));
        return;
    } else {
        file.println(jsonString);
        LOG_PORT.println(F("* Configuration saved."));
    }
}


/////////////////////////////////////////////////////////
//
//  Set routines for Testing and MQTT
//
/////////////////////////////////////////////////////////

void setStatic(uint8_t r, uint8_t g, uint8_t b) {
    uint16_t i = 0;
    while (i <= config.channel_count - 3) {
#if defined(ESPS_MODE_PIXEL)
        pixels.setValue(i++, r);
        pixels.setValue(i++, g);
        pixels.setValue(i++, b);
#elif defined(ESPS_MODE_SERIAL)
        serial.setValue(i++, r);
        serial.setValue(i++, g);
        serial.setValue(i++, b);
#endif
    }
}


/////////////////////////////////////////////////////////
//
//  Main Loop
//
/////////////////////////////////////////////////////////
void loop() {
    e131_packet_t packet;

    // Reboot handler
    if (reboot) {
        delay(REBOOT_DELAY);
        ESP.restart();
    }

    if (config.testmode == TestMode::DISABLED || config.testmode == TestMode::VIEW_STREAM) {
        // Parse a packet and update pixels
        if (!e131.isEmpty()) {
            e131.pull(&packet);
            uint16_t universe = htons(packet.universe);
            uint8_t *data = packet.property_values + 1;
            if ((universe >= config.universe) && (universe <= uniLast)) {
                // Universe offset and sequence tracking
                uint8_t uniOffset = (universe - config.universe);
                if (packet.sequence_number != seqTracker[uniOffset]++) {
                    seqError[uniOffset]++;
                    seqTracker[uniOffset] = packet.sequence_number + 1;
                }

                // Offset the channels if required
                uint16_t offset = 0;
                offset = config.channel_start - 1;

                // Find start of data based off the Universe
                int16_t dataStart = uniOffset * config.universe_limit - offset;

                // Calculate how much data we need for this buffer
                uint16_t dataStop = config.channel_count;
                uint16_t channels = htons(packet.property_value_count) - 1;
                if (config.universe_limit < channels)
                    channels = config.universe_limit;
                if ((dataStart + channels) < dataStop)
                    dataStop = dataStart + channels;

                // Set the data
                uint16_t buffloc = 0;

                // ignore data from start of first Universe before channel_start
                if (dataStart < 0) {
                    dataStart = 0;
                    buffloc = config.channel_start - 1;
                }

                for (int i = dataStart; i < dataStop; i++) {
#if defined(ESPS_MODE_PIXEL)
                    pixels.setValue(i, data[buffloc]);
#elif defined(ESPS_MODE_SERIAL)
                    serial.setValue(i, data[buffloc]);
#endif
                    buffloc++;
                }
            }
        }
    } else {  // Other testmodes
        switch (config.testmode) {
            case TestMode::STATIC: {
                setStatic(testing.r, testing.g, testing.b);
                break;
            }

            case TestMode::CHASE:
                // Run chase routine
                if (millis() - testing.last > 100) {
                    // Rime for new step
                    testing.last = millis();
#if defined(ESPS_MODE_PIXEL)
                    // Clear whole string
                    for (int y =0; y < config.channel_count; y++)
                        pixels.setValue(y, 0);
                    // Set pixel at step
                    int ch_offset = testing.step*3;
                    pixels.setValue(ch_offset++, testing.r);
                    pixels.setValue(ch_offset++, testing.g);
                    pixels.setValue(ch_offset, testing.b);
                    testing.step++;
                    if (testing.step >= (config.channel_count/3))
                        testing.step = 0;
#elif defined(ESPS_MODE_SERIAL)
                    for (int y =0; y < config.channel_count; y++)
                        serial.setValue(y, 0);
                    // Set pixel at step
                    serial.setValue(testing.step++, 0xFF);
                    if (testing.step >= config.channel_count)
                        testing.step = 0;
#endif
                }
                break;

            case TestMode::RAINBOW:
                // Run rainbow routine
                if (millis() - testing.last > 50) {
                    testing.last = millis();
                    uint16_t i, WheelPos, num_pixels;
                    num_pixels = config.channel_count / 3;
                    if (testing.step < 255) {
                        for (i=0; i < (num_pixels); i++) {
                            int ch_offset = i*3;
                            WheelPos = 255 - (((i * 256 / num_pixels) + testing.step) & 255);
#if defined(ESPS_MODE_PIXEL)
                            if (WheelPos < 85) {
                                pixels.setValue(ch_offset++, 255 - WheelPos * 3);
                                pixels.setValue(ch_offset++, 0);
                                pixels.setValue(ch_offset, WheelPos * 3);
                            } else if (WheelPos < 170) {
                                WheelPos -= 85;
                                pixels.setValue(ch_offset++, 0);
                                pixels.setValue(ch_offset++, WheelPos * 3);
                                pixels.setValue(ch_offset, 255 - WheelPos * 3);
                            } else {
                                WheelPos -= 170;
                                pixels.setValue(ch_offset++, WheelPos * 3);
                                pixels.setValue(ch_offset++,255 - WheelPos * 3);
                                pixels.setValue(ch_offset, 0);
                            }
#elif defined(ESPS_MODE_SERIAL)
                            if (WheelPos < 85) {
                                serial.setValue(ch_offset++, 255 - WheelPos * 3);
                                serial.setValue(ch_offset++, 0);
                                serial.setValue(ch_offset, WheelPos * 3);
                            } else if (WheelPos < 170) {
                                WheelPos -= 85;
                                serial.setValue(ch_offset++, 0);
                                serial.setValue(ch_offset++, WheelPos * 3);
                                serial.setValue(ch_offset, 255 - WheelPos * 3);
                            } else {
                                WheelPos -= 170;
                                serial.setValue(ch_offset++, WheelPos * 3);
                                serial.setValue(ch_offset++,255 - WheelPos * 3);
                                serial.setValue(ch_offset, 0);
                            }
#endif
                        }
                    } else {
                        testing.step = 0;
                    }
                    testing.step++;
                }
                break;
        }
    }


/* Streaming refresh */
#if defined(ESPS_MODE_PIXEL)
    if (pixels.canRefresh())
        pixels.show();
#elif defined(ESPS_MODE_SERIAL)
    if (serial.canRefresh())
        serial.show();
#endif


/* update the PWM outputs */
#if defined(ESPS_SUPPORT_PWM)
  handlePWM();
#endif
}

void old_setupPWM () {
  config.pwm_enabled = 1;
  config.pwm_gpio[4] = 1; // dmx channel
  config.pwm_gpio_enabled[4] = true;
  pinMode(4, OUTPUT);
  analogWrite(4, 0);
}

void setupPWM () {
  if ( config.pwm_enabled == 1) {
    for (int i=0; i < 11; i++ ) {
      int gpio = valid_gpio[i];
      if (config.pwm_gpio_enabled[gpio]) {
        pinMode(gpio, OUTPUT);
        analogWrite(gpio, 0);
      }
    }
  }
}
  
int last_pwm[17];
extern const uint8_t GAMMA_2811[];

void handlePWM() {
  bool gpio_gamma = true;

  for (int i=0; i < 11; i++ ) {
    int gpio = valid_gpio[i];
    if (config.pwm_gpio_enabled[gpio]) {
      int gpio_dmx = config.pwm_gpio[gpio];
      int pwm_val = (gpio_gamma) ? GAMMA_2811[pixels.getData()[gpio_dmx]] : pixels.getData()[gpio_dmx];
        
      if ( pwm_val != last_pwm[gpio]) {
        analogWrite(gpio, 4*pwm_val); // 0..255, 0..1023
        last_pwm[gpio] = pwm_val;
      }
    }
  }
}
<|MERGE_RESOLUTION|>--- conflicted
+++ resolved
@@ -124,23 +124,17 @@
 #error "No valid output mode defined."
 #endif
 
-<<<<<<< HEAD
+
 // PWM globals
 int valid_gpio[11] = { 0,1,2,3,4,5,12,13,14,15,16 };
 
 
-
-uint8_t             *seqTracker;        /* Current sequence numbers for each Universe */
-uint32_t            lastUpdate;         /* Update timeout tracker */
-
-/* Forward Declarations */
-=======
 /////////////////////////////////////////////////////////
 // 
 //  Forward Declarations
 //
 /////////////////////////////////////////////////////////
->>>>>>> 0ca00294
+
 void loadConfig();
 void initWifi();
 void initWeb();
