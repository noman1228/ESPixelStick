--- conflicted
+++ resolved
@@ -1163,18 +1163,15 @@
  */
 void c_WebMgr::Process ()
 {
-    if (true == IsAlexaCallbackValid())
+   if (true == IsAlexaCallbackValid())
     {
         espalexa.loop ();
     }
-<<<<<<< HEAD
-
-    webSocket.cleanupClients ();
-
-=======
+
     webSocket.cleanupClients();
->>>>>>> 76dfafc0
+
 } // Process
+
 
 //-----------------------------------------------------------------------------
 // create a global instance of the WEB UI manager
