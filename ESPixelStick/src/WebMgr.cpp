/*
* WebMgr.cpp - Output Management class
*
* Project: ESPixelStick - An ESP8266 / ESP32 and E1.31 based pixel driver
* Copyright (c) 2021, 2022 Shelby Merrick
* http://www.forkineye.com
*
*  This program is provided free for you to use in any way that you wish,
*  subject to the laws and regulations where you are using it.  Due diligence
*  is strongly suggested before using this code.  Please give credit where due.
*
*  The Author makes no warranty of any kind, express or implied, with regard
*  to this program or the documentation contained in this document.  The
*  Author shall not be liable in any event for incidental or consequential
*  damages in connection with, or arising out of, the furnishing, performance
*  or use of these programs.
*
*/

#include "ESPixelStick.h"

#include "output/OutputMgr.hpp"
#include "input/InputMgr.hpp"
#include "service/FPPDiscovery.h"
#include "network/NetworkMgr.hpp"

#include "WebMgr.hpp"
#include "FileMgr.hpp"
#include <Int64String.h>

#include <FS.h>
#include <LittleFS.h>

#include <time.h>
#include <sys/time.h>
#include <functional>

// #define ESPALEXA_DEBUG
#define ESPALEXA_MAXDEVICES 2
#define ESPALEXA_ASYNC //it is important to define this before #include <Espalexa.h>!
#include <Espalexa.h>

const uint8_t HTTP_PORT = 80;      ///< Default web server port

static Espalexa         espalexa;
static EFUpdate         efupdate; /// EFU Update Handler
static AsyncWebServer   webServer (HTTP_PORT);  // Web Server

//-----------------------------------------------------------------------------
void PrettyPrint(DynamicJsonDocument &jsonStuff, String Name)
{
    // DEBUG_V ("---------------------------------------------");
    LOG_PORT.println (String (F ("---- Pretty Print: '")) + Name + "'");
    serializeJson (jsonStuff, LOG_PORT);
    LOG_PORT.println ("");
        // DEBUG_V ("---------------------------------------------");

} // PrettyPrint

//-----------------------------------------------------------------------------
void PrettyPrint (JsonArray& jsonStuff, String Name)
{
    // DEBUG_V ("---------------------------------------------");
    LOG_PORT.println (String (F ("---- Pretty Print: '")) + Name + "'");
    serializeJson (jsonStuff, LOG_PORT);
    LOG_PORT.println ("");
        // DEBUG_V ("---------------------------------------------");

} // PrettyPrint

//-----------------------------------------------------------------------------
void PrettyPrint (JsonObject& jsonStuff, String Name)
{
    // DEBUG_V ("---------------------------------------------");
    LOG_PORT.println (String (F ("---- Pretty Print: '")) + Name + "'");
    serializeJson (jsonStuff, LOG_PORT);
    LOG_PORT.println ("");
    // DEBUG_V ("---------------------------------------------");

} // PrettyPrint

//-----------------------------------------------------------------------------
///< Start up the driver and put it into a safe mode
c_WebMgr::c_WebMgr ()
{
    // this gets called pre-setup so there is little we can do here.

} // c_WebMgr

//-----------------------------------------------------------------------------
///< deallocate any resources and put the output channels into a safe state
c_WebMgr::~c_WebMgr ()
{
    // DEBUG_START;

    // DEBUG_END;

} // ~c_WebMgr

//-----------------------------------------------------------------------------
///< Start the module
void c_WebMgr::Begin (config_t* /* NewConfig */)
{
    // DEBUG_START;
    do // once
    {
        if (NetworkMgr.IsConnected())
        {
            init();
        }

    } while (false);

    // DEBUG_END;

} // begin

//-----------------------------------------------------------------------------
// Configure and start the web server
void c_WebMgr::NetworkStateChanged (bool NewNetworkState)
{
    // DEBUG_START;

    if (true == NewNetworkState)
    {
        init ();
    }

    // DEBUG_END;
} // NetworkStateChanged

//-----------------------------------------------------------------------------
// Configure and start the web server
void c_WebMgr::init ()
{
    if(!HasBeenInitialized)
    {
        // DEBUG_START;
        // Add header for SVG plot support?
    	DefaultHeaders::Instance ().addHeader (F ("Access-Control-Allow-Origin"),  "*");
    	DefaultHeaders::Instance ().addHeader (F ("Access-Control-Allow-Headers"), "append, delete, entries, foreach, get, has, keys, set, values, Authorization, Content-Type, Content-Range, Content-Disposition, Content-Description, cache-control, x-requested-with");
    	DefaultHeaders::Instance ().addHeader (F ("Access-Control-Allow-Methods"), "GET, HEAD, POST, PUT, DELETE, CONNECT, OPTIONS, TRACE, PATCH");

        // Setup WebSockets
        using namespace std::placeholders;

        // Heap status handler
    	webServer.on ("/heap", HTTP_GET | HTTP_OPTIONS, [](AsyncWebServerRequest* request)
        {
            request->send (200, CN_textSLASHplain, String (ESP.getFreeHeap ()).c_str());
        });

    	webServer.on ("/XJ", HTTP_POST | HTTP_GET | HTTP_OPTIONS, [this](AsyncWebServerRequest* request)
        {
            ProcessXJRequest (request);
        });

        // Reboot handler
    	webServer.on ("/X6", HTTP_POST | HTTP_OPTIONS, [](AsyncWebServerRequest* request)
        {
            // DEBUG_V("X6")
            if(HTTP_OPTIONS == request->method())
            {
                request->send (200);
            }
            else
            {
                reboot = true;
                request->send (200, CN_textSLASHplain, "Rebooting");
            }
        });

        // Reboot handler
    	webServer.on ("/X7", HTTP_POST | HTTP_OPTIONS, [](AsyncWebServerRequest* request)
        {
            // DEBUG_V("X7")
            if(HTTP_OPTIONS == request->method())
            {
                request->send (200);
            }
            else
            {
                extern void DeleteConfig ();
                // DEBUG_V ("");
                InputMgr.DeleteConfig ();
                OutputMgr.DeleteConfig ();
                DeleteConfig ();

                request->send (200, CN_textSLASHplain, "Rebooting");
                // DEBUG_V ("");
                extern bool reboot;
                reboot = true;
            }
        });

        // ping handler
    	webServer.on ("/XP", HTTP_GET | HTTP_POST | HTTP_OPTIONS, [](AsyncWebServerRequest* request)
        {
            // DEBUG_V("XP");
            request->send (200, CN_textSLASHplain, "{\"pong\":true}");
        });

    	webServer.on ("/V1", HTTP_GET | HTTP_OPTIONS, [](AsyncWebServerRequest* request)
        {
            // DEBUG_V("V1");
            if(HTTP_OPTIONS == request->method())
            {
                request->send (200);
            }
            else
            {
                if (OutputMgr.GetBufferUsedSize ())
                {
                    AsyncWebServerResponse *response = request->beginChunkedResponse("text/plain",
                        [](uint8_t *buffer, size_t MaxChunkLen, size_t index) -> size_t
                        {
                            // Write up to "MaxChunkLen" bytes into "buffer" and return the amount written.
                            // index equals the amount of bytes that have been already sent
                            // You will be asked for more data until 0 is returned
                            // Keep in mind that you can not delay or yield waiting for more data!

                            // DEBUG_V(String("            MaxChunkLen: ") + String(MaxChunkLen));
                            // DEBUG_V(String("      GetBufferUsedSize: ") + String(OutputMgr.GetBufferUsedSize ()));
                            // DEBUG_V(String("                  index: ") + String(index));
                            size_t NumBytesAvailableToSend = min(MaxChunkLen, (OutputMgr.GetBufferUsedSize () - index));
                            // DEBUG_V(String("NumBytesAvailableToSend: ") + String(NumBytesAvailableToSend));
                            if(0 != NumBytesAvailableToSend)
                            {
                                memcpy(buffer, OutputMgr.GetBufferAddress () + index, NumBytesAvailableToSend);
                            }
                            return NumBytesAvailableToSend;
                        });
                    response->setContentLength(OutputMgr.GetBufferUsedSize ());
                    response->setContentType(F("application/octet-stream"));
                    response->addHeader(F("server"), F("ESPS Diag Data"));
                    request->send(response);
                }
                else
                {
                    request->send (404, CN_textSLASHplain, "");
                }
            }
        });

        // ping handler
    	webServer.on ("/files", HTTP_GET | HTTP_OPTIONS, [](AsyncWebServerRequest* request)
        {
            // DEBUG_V("files");
            if(HTTP_OPTIONS == request->method())
            {
                request->send (200);
            }
            else
            {
                String Response;
                FileMgr.GetListOfSdFiles(Response);
<<<<<<< HEAD
                // DEBUG_V(String("Files: ") + Response);
                request->send (200, CN_textSLASHplain, Response);
=======
                request->send (200, CN_applicationSLASHjson, Response);
>>>>>>> de30b03a
            }
        });

        // JSON Config Handler
    	webServer.on ("/conf", HTTP_PUT | HTTP_POST | HTTP_OPTIONS,
        	[this](AsyncWebServerRequest* request)
        	{
                if(HTTP_OPTIONS == request->method())
                {
                    request->send (200);
                }
                else
                {
                    // DEBUG_V(String("           url: ") + request->url());
                    String UploadFileName = request->url().substring(6);
                    // DEBUG_V(String("UploadFileName: ") + UploadFileName);
                    // DEBUG_V ("Trigger a config file read");
                    if(UploadFileName.equals(F("config.json")))
                    {
                        extern void loadConfig();
                        loadConfig();
                        request->send (200, CN_textSLASHplain, String(F("XFER Complete")));
                    }
                    else if(UploadFileName.equals(F("input_config.json")))
                    {
                        InputMgr.LoadConfig();
                        request->send (200, CN_textSLASHplain, String(F("XFER Complete")));
                    }
                    else if(UploadFileName.equals(F("output_config.json")))
                    {
                        OutputMgr.LoadConfig();
                        request->send (200, CN_textSLASHplain, String(F("XFER Complete")));
                    }
                    else
                    {
                        logcon(String(F("Unexpected Config File Name: ")) + UploadFileName);
                        request->send (404, CN_textSLASHplain, String(F("File Not supported")));
                    }
                }
        	},

        	[this](AsyncWebServerRequest *request, String filename, uint32_t index, uint8_t *data, uint32_t len, bool final)
        	{
                // DEBUG_V("Save Chunk - Start");
            	if(FileMgr.SaveConfigFile(filename, index, data, len, final))
                {
                    // DEBUG_V("Save Chunk - Success");
                }
                else
                {
                    // DEBUG_V("Save Chunk - Failed");
                    request->send (404, CN_textSLASHplain, String(F("Could not save data")));
                }
        	},

            [this](AsyncWebServerRequest *request, uint8_t *data, uint32_t len, uint32_t index, uint32_t total)
            {
                // DEBUG_V("Save Chunk - Start");
                String UploadFileName = request->url().substring(5);

                // DEBUG_V(String("  url: ") + request->url());
                // DEBUG_V(String("  len: ") + String(len));
                // DEBUG_V(String("index: ") + String(index));
                // DEBUG_V(String("total: ") + String(total));
                // DEBUG_V(String("  sum: ") + String(index + len));
                // DEBUG_V(String(" file: ") + UploadFileName);
                // DEBUG_V(String("final: ") + String(total <= (index+len)));

            	if(FileMgr.SaveConfigFile(UploadFileName, index, data, len, total <= (index+len)))
                {
                    // DEBUG_V("Save Chunk - Success");
                }
                else
                {
                    // DEBUG_V("Save Chunk - Failed");
                    request->send (404, CN_textSLASHplain, String(F("Could not save data")));
                }
            }
        );

        // Firmware upload handler
    	webServer.on ("/updatefw", HTTP_POST,
            [](AsyncWebServerRequest* request)
            {
                reboot = true;
            },
            [](AsyncWebServerRequest* request, String filename, uint32_t index, uint8_t* data, uint32_t len, bool final)
             {WebMgr.FirmwareUpload (request, filename, index, data, len,  final); }).setFilter (ON_STA_FILTER);

    	// URL's needed for FPP Connect fseq uploading and querying
   	 	webServer.on ("/fpp", HTTP_GET,
        	[](AsyncWebServerRequest* request)
        	{
        		FPPDiscovery.ProcessGET(request);
        	});

        webServer.on ("/api/system", HTTP_GET,
        	[](AsyncWebServerRequest* request)
        	{
        		FPPDiscovery.ProcessGET(request);
        	});

    	webServer.on ("/fpp", HTTP_POST | HTTP_PUT,
        	[](AsyncWebServerRequest* request)
        	{
            	FPPDiscovery.ProcessPOST(request);
        	},

        	[](AsyncWebServerRequest *request, String filename, uint32_t index, uint8_t *data, uint32_t len, bool final)
        	{
            	FPPDiscovery.ProcessFile(request, filename, index, data, len, final);
        	},

            [](AsyncWebServerRequest *request, uint8_t *data, uint32_t len, uint32_t index, uint32_t total)
            {
                FPPDiscovery.ProcessBody(request, data, len, index, total);
            });

        // URL that FPP's status pages use to grab JSON about the current status, what's playing, etc...
        // This can be used to mimic the behavior of actual FPP remotes
    	webServer.on ("/fppjson.php", HTTP_GET, [](AsyncWebServerRequest* request)
            {
                FPPDiscovery.ProcessFPPJson(request);
            });

        // Static Handlers
   	 	webServer.serveStatic ("/UpdRecipe",               LittleFS, "/UpdRecipe.json");
   	 	webServer.serveStatic ("/conf/config.json",        LittleFS, "/config.json");
   	 	webServer.serveStatic ("/conf/input_config.json",  LittleFS, "/input_config.json");
   	 	webServer.serveStatic ("/conf/output_config.json", LittleFS, "/output_config.json");
   	 	webServer.serveStatic ("/conf/admininfo.json",     LittleFS, "/admininfo.json");

        // must be last servestatic entry
    	webServer.serveStatic ("/",                        LittleFS, "/www/").setDefaultFile ("index.html");

        // FS Debugging Handler
        // webServer.serveStatic ("/fs", LittleFS, "/" );

        // if the client posts to the upload page
    	webServer.on ("/upload", HTTP_POST | HTTP_PUT | HTTP_OPTIONS,
        	[](AsyncWebServerRequest * request)
            {
                if(HTTP_OPTIONS == request->method())
                {
                    request->send (200);
                }
                else
                {
                    // DEBUG_V ("Got upload post request");
                    if (true == FileMgr.SdCardIsInstalled())
                    {
                        // Send status 200 (OK) to tell the client we are ready to receive
                    	request->send (200);
                    }
                    else
                    {
                    	request->send (404, CN_textSLASHplain, "Page Not found");
                    }
                }
            },

        	[this](AsyncWebServerRequest* request, String filename, uint32_t index, uint8_t* data, uint32_t len, bool final)
            {
                // DEBUG_V (String ("Got process File request: index: ") + String (index));
                // DEBUG_V (String ("Got process File request: len:   ") + String (len));
                // DEBUG_V (String ("Got process File request: final: ") + String (final));
                FPPDiscovery.ProcessFile (request, filename, index, data, len, final);
            },

        	[this](AsyncWebServerRequest* request, uint8_t* data, uint32_t len, uint32_t index, uint32_t total)
            {
                // DEBUG_V (String ("Got process Body request: index: ") + String (index));
                // DEBUG_V (String ("Got process Body request: len:   ") + String (len));
                // DEBUG_V (String ("Got process Body request: total: ") + String (total));
            	request->send (404, CN_textSLASHplain, "Page Not found");
        	}
    	);

    		webServer.on ("/download", HTTP_GET | HTTP_OPTIONS, [](AsyncWebServerRequest* request)
            {
                if(HTTP_OPTIONS == request->method())
                {
                    request->send (200);
                }
                else
                {

                    // DEBUG_V (String ("url: ") + String (request->url ()));
                    String filename = request->url ().substring (String ("/download").length ());
                    // DEBUG_V (String ("filename: ") + String (filename));

                    AsyncWebServerResponse* response = new AsyncFileResponse (ESP_SDFS, filename, F("application/octet-stream"), true);
                    request->send (response);

            		// DEBUG_V ("Send File Done");
                }
    		});

    		webServer.onNotFound ([this](AsyncWebServerRequest* request)
            {
                // DEBUG_V (String("onNotFound. URL: ") + request->url());
                if (true == this->IsAlexaCallbackValid())
                {
                    // DEBUG_V ("IsAlexaCallbackValid == true");
                    if (!espalexa.handleAlexaApiCall (request)) //if you don't know the URI, ask espalexa whether it is an Alexa control request
                    {
                        // DEBUG_V ("Alexa Callback could not resolve the request");
                        request->send (404, CN_textSLASHplain, "Page Not found");
                    }
                }
                else
                {
                    // DEBUG_V ("IsAlexaCallbackValid == false");
                    request->send (404, CN_textSLASHplain, "Page Not found");
        		}
            });

    	//give espalexa a pointer to the server object so it can use your server instead of creating its own
    	espalexa.begin (&webServer);

        // webServer.begin ();

    	pAlexaDevice = new EspalexaDevice (String (F ("ESP")), [this](EspalexaDevice* pDevice)
        {
            this->onAlexaMessage (pDevice);

        }, EspalexaDeviceType::extendedcolor);

    	pAlexaDevice->setName (config.id);
    	espalexa.addDevice (pAlexaDevice);
    	espalexa.setDiscoverable ((nullptr != pAlexaCallback) ? true : false);

    	logcon (String (F ("Web server listening on port ")) + HTTP_PORT);

        HasBeenInitialized = true;
    }
    // DEBUG_END;
}

//-----------------------------------------------------------------------------
void c_WebMgr::RegisterAlexaCallback (DeviceCallbackFunction cb)
{
    // DEBUG_START;

    pAlexaCallback = cb;
    espalexa.setDiscoverable (IsAlexaCallbackValid());

    // DEBUG_END;
} // RegisterAlexaCallback

//-----------------------------------------------------------------------------
void c_WebMgr::onAlexaMessage (EspalexaDevice* dev)
{
    // DEBUG_START;
    if (true == IsAlexaCallbackValid())
    {
        // DEBUG_V ("");

        pAlexaCallback (dev);
    }
    // DEBUG_END;

} // onAlexaMessage

#ifdef SUPPORT_DEVICE_OPTION_LIST
//-----------------------------------------------------------------------------
void c_WebMgr::GetDeviceOptions ()
{
    // DEBUG_START;
    // set up a framework to get the option data
    WebJsonDoc->clear ();

    if (0 == WebJsonDoc->capacity ())
    {
        logcon (F ("ERROR: Failed to allocate memory for the GetDeviceOptions web request response."));
    }

    // DEBUG_V ("");
    JsonObject WebOptions = WebJsonDoc->createNestedObject (F ("options"));
    JsonObject JsonDeviceOptions = WebOptions.createNestedObject (CN_device);
    // DEBUG_V("");

    // PrettyPrint (WebOptions);

    // PrettyPrint (WebOptions);

    // now make it something we can transmit
    uint32_t msgOffset = strlen (WebSocketFrameCollectionBuffer);
    serializeJson(WebOptions, &pWebSocketFrameCollectionBuffer[msgOffset], (WebSocketFrameCollectionBufferSize - msgOffset));

    // DEBUG_END;

} // GetDeviceOptions
#endif // def SUPPORT_DEVICE_OPTION_LIST

//-----------------------------------------------------------------------------
void c_WebMgr::CreateAdminInfoFile ()
{
    // DEBUG_START;

    DynamicJsonDocument AdminJsonDoc(1024);
    JsonObject jsonAdmin = AdminJsonDoc.createNestedObject (F ("admin"));

    jsonAdmin[CN_version] = VERSION;
    jsonAdmin["built"] = BUILD_DATE;
    jsonAdmin["realflashsize"] = String (ESP.getFlashChipSize ());
    jsonAdmin["BoardName"] = String(BOARD_NAME);
#ifdef ARDUINO_ARCH_ESP8266
    jsonAdmin["arch"] = CN_ESP8266;
    jsonAdmin["flashchipid"] = String (ESP.getChipId (), HEX);
#elif defined (ARDUINO_ARCH_ESP32)
    jsonAdmin["arch"] = CN_ESP32;
    jsonAdmin["flashchipid"] = int64String (ESP.getEfuseMac (), HEX);
#endif

    // write to json file
    if (true == FileMgr.SaveConfigFile (F("/admininfo.json"), AdminJsonDoc))
    {
    } // end we saved a config and it was good
    else
    {
        logcon (CN_stars + String (F("Failed to save admininfo.json file")) + CN_stars);
    }

    // DEBUG_END;
} // CreateAdminInfoFile

//-----------------------------------------------------------------------------
void c_WebMgr::ProcessXJRequest (AsyncWebServerRequest* client)
{
    // DEBUG_START;

    DynamicJsonDocument WebJsonDoc(STATUS_DOC_SIZE);
    WebJsonDoc.clear ();
    JsonObject status = WebJsonDoc.createNestedObject (CN_status);
    JsonObject system = status.createNestedObject (CN_system);

    system[F ("freeheap")] = ESP.getFreeHeap ();
    system[F ("uptime")] = millis ();
    system[F ("SDinstalled")] = FileMgr.SdCardIsInstalled ();
    system[F ("DiscardedRxData")] = DiscardedRxData;

    // DEBUG_V ("");

    // Ask WiFi Stats
    NetworkMgr.GetStatus (system);
    // DEBUG_V ("");

    FPPDiscovery.GetStatus (system);
    // DEBUG_V ("");

    // Ask Input Stats
    InputMgr.GetStatus (status);
    // DEBUG_V ("");

    // Ask Output Stats
    OutputMgr.GetStatus (status);
    // DEBUG_V ("");

    // Get File Manager Stats
    FileMgr.GetStatus (system);
    // DEBUG_V ("");

    if(WebJsonDoc.overflowed())
    {
        logcon(F("ERROR: Status Doc is too small"));
    }
    else
    {
        String Temp;
        serializeJson(WebJsonDoc, Temp);
        client->send (200, CN_applicationSLASHjson, Temp);
    }

    // DEBUG_END;

} // ProcessXJRequest

//-----------------------------------------------------------------------------
void c_WebMgr::FirmwareUpload (AsyncWebServerRequest* request,
                               String filename,
                               uint32_t index,
                               uint8_t * data,
                               uint32_t len,
                               bool final)
{
    // DEBUG_START;

    do // once
    {
        // make sure we are in AP mode
        if (0 == WiFi.softAPgetStationNum ())
        {
            // DEBUG_V("Not in AP Mode");

            // we are not talking to a station so we are not in AP mode
            // break;
        }
        // DEBUG_V ("In AP Mode");

        // is the first message in the upload?
        if (0 == index)
        {
#ifdef ARDUINO_ARCH_ESP8266
            WiFiUDP::stopAll ();
#else
            // this is not supported for ESP32
#endif
            logcon (String(F ("Upload Started: ")) + filename);
            efupdate.begin ();
        }

        // DEBUG_V ("Sending data to efupdate");
        // DEBUG_V (String ("data: 0x") + String (uint32(data), HEX));
        // DEBUG_V (String (" len: ") + String (len));

        if (!efupdate.process (data, len))
        {
            logcon (String(CN_stars) + F (" UPDATE ERROR: ") + String (efupdate.getError ()));
        }
        // DEBUG_V ("Packet has been processed");

        if (efupdate.hasError ())
        {
            // DEBUG_V ("efupdate.hasError");
            request->send (200, CN_textSLASHplain, (String (F ("Update Error: ")) + String (efupdate.getError ()).c_str()));
            break;
        }
        // DEBUG_V ("No Error");

        if (final)
        {
            request->send (200, CN_textSLASHplain, (String ( F ("Update Finished: ")) + String (efupdate.getError ())).c_str());
            logcon (F ("Upload Finished."));
            efupdate.end ();
            // LittleFS.begin ();

            extern bool reboot;
            reboot = true;
        }

    } while (false);

    // DEBUG_END;

} // onEvent

//-----------------------------------------------------------------------------
/*
 * This function is called as part of the Arduino "loop" and does things that need
 * periodic poking.
 *
 */
void c_WebMgr::Process ()
{
    if(HasBeenInitialized)
    {
        if (true == IsAlexaCallbackValid())
        {
        	espalexa.loop ();
        }
    }
} // Process

//-----------------------------------------------------------------------------
// create a global instance of the WEB UI manager
c_WebMgr WebMgr;<|MERGE_RESOLUTION|>--- conflicted
+++ resolved
@@ -197,7 +197,7 @@
     	webServer.on ("/XP", HTTP_GET | HTTP_POST | HTTP_OPTIONS, [](AsyncWebServerRequest* request)
         {
             // DEBUG_V("XP");
-            request->send (200, CN_textSLASHplain, "{\"pong\":true}");
+            request->send (200, CN_applicationSLASHjson, "{\"pong\":true}");
         });
 
     	webServer.on ("/V1", HTTP_GET | HTTP_OPTIONS, [](AsyncWebServerRequest* request)
@@ -254,12 +254,8 @@
             {
                 String Response;
                 FileMgr.GetListOfSdFiles(Response);
-<<<<<<< HEAD
+                request->send (200, CN_applicationSLASHjson, Response);
                 // DEBUG_V(String("Files: ") + Response);
-                request->send (200, CN_textSLASHplain, Response);
-=======
-                request->send (200, CN_applicationSLASHjson, Response);
->>>>>>> de30b03a
             }
         });
 
@@ -341,11 +337,11 @@
         );
 
         // Firmware upload handler
-    	webServer.on ("/updatefw", HTTP_POST,
+    	webServer.on ("/updatefw", HTTP_POST, 
             [](AsyncWebServerRequest* request)
             {
                 reboot = true;
-            },
+            }, 
             [](AsyncWebServerRequest* request, String filename, uint32_t index, uint8_t* data, uint32_t len, bool final)
              {WebMgr.FirmwareUpload (request, filename, index, data, len,  final); }).setFilter (ON_STA_FILTER);
 
