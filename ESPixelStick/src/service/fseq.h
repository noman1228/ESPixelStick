#pragma once
/*
* fseq.h

* Copyright (c) 2021 Shelby Merrick
* http://www.forkineye.com
*
*  This program is provided free for you to use in any way that you wish,
*  subject to the laws and regulations where you are using it.  Due diligence
*  is strongly suggested before using this code.  Please give credit where due.
*
*  The Author makes no warranty of any kind, express or implied, with regard
*  to this program or the documentation contained in this document.  The
*  Author shall not be liable in any event for incidental or consequential
*  damages in connection with, or arising out of, the furnishing, performance
*  or use of these programs.
*
*/
//-----------------------------------------------------------------------------
typedef union
{
    struct
    {
        uint8_t  header[4];  //FPPD
        uint8_t  packet_type;
        uint16_t data_len;
    } __attribute__ ((packed));
    uint8_t raw[301];
} FPPPacket;

typedef union
{
    struct
    {
        uint8_t  header[4];  //FPPD
        uint8_t  packet_type;
        uint16_t data_len;
        uint8_t  ping_version;
        uint8_t  ping_subtype;
        uint8_t  ping_hardware;
        uint16_t versionMajor;
        uint16_t versionMinor;
        uint8_t  operatingMode;
        uint8_t  ipAddress[4];
        char  hostName[65];
        char  version[41];
        char  hardwareType[41];
        char  ranges[121];
    } __attribute__ ((packed));
    uint8_t raw[301];
} FPPPingPacket;

typedef union
{
    struct
    {
        uint8_t  header[4];  //FPPD
        uint8_t  packet_type;
        uint16_t data_len;
        uint8_t sync_action;
        uint8_t sync_type;
        uint32_t frame_number;
        float  seconds_elapsed;
        char filename[250];
    } __attribute__ ((packed));
    uint8_t raw[301];
} FPPMultiSyncPacket;

struct FSEQRawVariableDataHeader
{
    uint8_t    length[2];
    char       type[2];
    uint8_t    data;
};

struct FSEQParsedVariableDataHeader
{
    uint16_t    length;
    char        type[2];
    String      Data;
};

struct FSEQRawRangeEntry
{
    uint8_t Start[3];
    uint8_t Length[3];

} __attribute__ ((packed));

<<<<<<< HEAD
// https://github.com/FalconChristmas/fpp/blob/master/docs/FSEQ_Sequence_File_Format.txt
struct FSEQHeader
{
    uint8_t  header[4];    // PSEQ
=======
struct FSEQParsedRangeEntry
{
    uint32_t DataOffset;
    uint32_t ChannelCount;
};

struct FSEQRawHeader
{
    uint8_t  header[4];    // PSEQ
    uint8_t  dataOffset[2];
    uint8_t  minorVersion;
    uint8_t  majorVersion;
    uint8_t  VariableHdrOffset[2];
    uint8_t  channelCount[4];
    uint8_t  TotalNumberOfFramesInSequence[4];
    uint8_t  stepTime;
    uint8_t  flags;
    uint8_t  compressionType;
    uint8_t  numCompressedBlocks;
    uint8_t  numSparseRanges;
    uint8_t  flags2;
    uint8_t  id[8];
} __attribute__ ((packed));

struct FSEQParsedHeader
{
    uint8_t  header[4];    // PSEQ
>>>>>>> 75941027
    uint16_t dataOffset;
    uint8_t  minorVersion;
    uint8_t  majorVersion;
    uint16_t VariableHdrOffset;
    uint32_t channelCount;
    uint32_t TotalNumberOfFramesInSequence;
    uint8_t  stepTime;
    uint8_t  flags;
    uint8_t  compressionType;
    uint8_t  numCompressedBlocks;
    uint8_t  numSparseRanges;
    uint8_t  flags2;
    uint64_t id;
};

inline uint64_t read64 (uint8_t* buf, int idx) {
    uint32_t r1 = (int)(buf[idx + 3]) << 24;
    r1 |= (int)(buf[idx + 2]) << 16;
    r1 |= (int)(buf[idx + 1]) << 8;
    r1 |= (int)(buf[idx]);

    uint32_t r2 = (int)(buf[idx + 7]) << 24;
    r2 |= (int)(buf[idx + 6]) << 16;
    r2 |= (int)(buf[idx + 5]) << 8;
    r2 |= (int)(buf[idx + 4]);
    uint64_t r = r2;
    r <<= 32;
    r |= r1;
    return r;
}
//-----------------------------------------------------------------------------
inline uint32_t read32 (uint8_t* buf, int idx) {
    uint32_t r = (int)(buf[idx + 3]) << 24;
    r |= (int)(buf[idx + 2]) << 16;
    r |= (int)(buf[idx + 1]) << 8;
    r |= (int)(buf[idx]);
    return r;
}
//-----------------------------------------------------------------------------
inline uint32_t read24 (uint8_t* pData)
{
    return ((uint32_t)(pData[0]) |
        (uint32_t)(pData[1]) << 8 |
        (uint32_t)(pData[2]) << 16);
} // read24
//-----------------------------------------------------------------------------
inline uint16_t read16 (uint8_t* pData)
{
    return ((uint16_t)(pData[0]) |
        (uint16_t)(pData[1]) << 8);
} // read16<|MERGE_RESOLUTION|>--- conflicted
+++ resolved
@@ -66,6 +66,7 @@
     uint8_t raw[301];
 } FPPMultiSyncPacket;
 
+// https://github.com/FalconChristmas/fpp/blob/master/docs/FSEQ_Sequence_File_Format.txt
 struct FSEQRawVariableDataHeader
 {
     uint8_t    length[2];
@@ -87,12 +88,6 @@
 
 } __attribute__ ((packed));
 
-<<<<<<< HEAD
-// https://github.com/FalconChristmas/fpp/blob/master/docs/FSEQ_Sequence_File_Format.txt
-struct FSEQHeader
-{
-    uint8_t  header[4];    // PSEQ
-=======
 struct FSEQParsedRangeEntry
 {
     uint32_t DataOffset;
@@ -120,7 +115,6 @@
 struct FSEQParsedHeader
 {
     uint8_t  header[4];    // PSEQ
->>>>>>> 75941027
     uint16_t dataOffset;
     uint8_t  minorVersion;
     uint8_t  majorVersion;
