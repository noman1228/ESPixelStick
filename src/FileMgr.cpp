/*
* FileMgr.cpp - Output Management class
*
* Project: ESPixelStick - An ESP8266 / ESP32 and E1.31 based pixel driver
* Copyright (c) 2021 Shelby Merrick
* http://www.forkineye.com
*
*  This program is provided free for you to use in any way that you wish,
*  subject to the laws and regulations where you are using it.  Due diligence
*  is strongly suggested before using this code.  Please give credit where due.
*
*  The Author makes no warranty of any kind, express or implied, with regard
*  to this program or the documentation contained in this document.  The
*  Author shall not be liable in any event for incidental or consequential
*  damages in connection with, or arising out of, the furnishing, performance
*  or use of these programs.
*
*/

#include "ESPixelStick.h"
#include <Int64String.h>

#include "FileMgr.hpp"
#include <StreamUtils.h>

#define HTML_TRANSFER_BLOCK_SIZE    563
#ifdef ARDUINO_ARCH_ESP32
#   define NumBlocksToBuffer        21
#else
#   define NumBlocksToBuffer         9
#endif

static const uint32_t FileUploadBufferSize = HTML_TRANSFER_BLOCK_SIZE * NumBlocksToBuffer;

//-----------------------------------------------------------------------------
///< Start up the driver and put it into a safe mode
c_FileMgr::c_FileMgr ()
{
} // c_FileMgr

//-----------------------------------------------------------------------------
///< deallocate any resources and put the output channels into a safe state
c_FileMgr::~c_FileMgr ()
{
    // DEBUG_START;

    // DEBUG_END;

} // ~c_FileMgr

//-----------------------------------------------------------------------------
///< Start the module
void c_FileMgr::Begin ()
{
    // DEBUG_START;

    do // once
    {
        InitSdFileList ();

        if (!LITTLEFS.begin ())
        {
            LOG_PORT.println ( String(CN_stars) + F (" Flash File system did not initialize correctly ") + CN_stars);
        }
        else
        {
            LOG_PORT.println (F ("Flash File system initialized."));
            listDir (LITTLEFS, String ("/"), 3);
        }

        SetSpiIoPins ();

    } while (false);

    // DEBUG_END;
} // begin
<<<<<<< HEAD

//-----------------------------------------------------------------------------
boolean c_FileMgr::SetConfig (JsonObject & json)
        {
    // DEBUG_START;

    boolean ConfigChanged = false;
    if (json.containsKey (CN_device))
    {
        JsonObject JsonDeviceConfig = json[CN_device];

        ConfigChanged |= setFromJSON (miso_pin, JsonDeviceConfig, CN_miso_pin);
        ConfigChanged |= setFromJSON (mosi_pin, JsonDeviceConfig, CN_mosi_pin);
        ConfigChanged |= setFromJSON (clk_pin,  JsonDeviceConfig, CN_clock_pin);
        ConfigChanged |= setFromJSON (cs_pin,   JsonDeviceConfig, CN_cs_pin);
    }
    else
    {
        LOG_PORT.println (F ("No File Manager settings found."));
        }

    // DEBUG_V (String ("ConfigChanged: ") + String (ConfigChanged));

    if (ConfigChanged)
    {
        SetSpiIoPins ();
    }

    // DEBUG_END;

    return ConfigChanged;

} // SetConfig

//-----------------------------------------------------------------------------
void c_FileMgr::GetConfig (JsonObject& json)
{
    // DEBUG_START;

    json[CN_miso_pin]  = miso_pin;
    json[CN_mosi_pin]  = mosi_pin;
    json[CN_clock_pin] = clk_pin;
    json[CN_cs_pin]    = cs_pin;

    // DEBUG_END;

} // GetConfig

//-----------------------------------------------------------------------------
void c_FileMgr::SetSpiIoPins ()
{
    // DEBUG_START;

=======

//-----------------------------------------------------------------------------
boolean c_FileMgr::SetConfig (JsonObject & json)
{
    // DEBUG_START;

    boolean ConfigChanged = false;
    if (json.containsKey (CN_device))
    {
        JsonObject JsonDeviceConfig = json[CN_device];

        ConfigChanged |= setFromJSON (miso_pin, JsonDeviceConfig, CN_miso_pin);
        ConfigChanged |= setFromJSON (mosi_pin, JsonDeviceConfig, CN_mosi_pin);
        ConfigChanged |= setFromJSON (clk_pin,  JsonDeviceConfig, CN_clock_pin);
        ConfigChanged |= setFromJSON (cs_pin,   JsonDeviceConfig, CN_cs_pin);
    }
    else
    {
        LOG_PORT.println (F ("No File Manager settings found."));
    }

    // DEBUG_V (String ("ConfigChanged: ") + String (ConfigChanged));

    if (ConfigChanged)
    {
        SetSpiIoPins ();
    }

    // DEBUG_END;

    return ConfigChanged;

} // SetConfig

//-----------------------------------------------------------------------------
void c_FileMgr::GetConfig (JsonObject& json)
{
    // DEBUG_START;

    json[CN_miso_pin]  = miso_pin;
    json[CN_mosi_pin]  = mosi_pin;
    json[CN_clock_pin] = clk_pin;
    json[CN_cs_pin]    = cs_pin;

    // DEBUG_END;

} // GetConfig

//-----------------------------------------------------------------------------
void c_FileMgr::SetSpiIoPins ()
{
    // DEBUG_START;

>>>>>>> 6019cbba
    // DEBUG_V (String ("miso_pin: ") + String (miso_pin));
    // DEBUG_V (String ("mosi_pin: ") + String (mosi_pin));
    // DEBUG_V (String (" clk_pin: ") + String (clk_pin));
    // DEBUG_V (String ("  cs_pin: ") + String (cs_pin));

    if (SdCardInstalled)
    {
<<<<<<< HEAD
    SDFS.end ();
=======
        SDFS.end ();
>>>>>>> 6019cbba
    }

#ifdef ARDUINO_ARCH_ESP32
    SPI.begin (clk_pin, miso_pin, mosi_pin, cs_pin);

    if (!SD.begin (cs_pin))
#else
    SDFSConfig cfg (SD_CARD_CS_PIN, SD_CARD_CLK_MHZ);
    SDFS.setConfig (cfg);

    if (!SDFS.begin ())
#endif
<<<<<<< HEAD
    {
        LOG_PORT.println (String (F ("No SD card installed")));
        SdCardInstalled = false;
=======
    {
        LOG_PORT.println (String (F ("No SD card installed")));
        SdCardInstalled = false;
    }
    else
    {
        SdCardInstalled = true;
        DescribeSdCardToUser ();
>>>>>>> 6019cbba
    }
    else
    {
        SdCardInstalled = true;
        DescribeSdCardToUser ();
    }

    // DEBUG_END;

    // DEBUG_END;

} // SetSpiIoPins

//-----------------------------------------------------------------------------
void c_FileMgr::DeleteConfigFile (const String& FileName)
{
    // DEBUG_START;

    LITTLEFS.remove (FileName);

    // DEBUG_END;

} // DeleteConfigFile

//-----------------------------------------------------------------------------
void c_FileMgr::listDir (fs::FS& fs, String dirname, uint8_t levels)
{
    // DEBUG_START;
    do // once
    {
        LOG_PORT.println (String (F ("Listing directory: ")) + dirname);

        File root = fs.open (dirname, CN_r);
        if (!root)
        {
            LOG_PORT.println (String (CN_stars) + F ("failed to open directory: ") + dirname + CN_stars);
            break;
        }

        if (!root.isDirectory ())
        {
            LOG_PORT.println (String (F ("Is not a directory: ")) + dirname);
            break;
        }

        File MyFile = root.openNextFile ();

        while (MyFile)
        {
            if (MyFile.isDirectory ())
            {
                if (levels)
                {
                    listDir (fs, MyFile.name (), levels - 1);
                }
            }
            else
            {
                LOG_PORT.println ("'" + String (MyFile.name ()) + "': \t'" + String (MyFile.size ()) + "'");
            }
            MyFile = root.openNextFile ();
        }

    } while (false);

} // listDir

//-----------------------------------------------------------------------------
bool c_FileMgr::LoadConfigFile (const String& FileName, DeserializationHandler Handler)
{
    boolean retval = false;

    do // once
    {
        String CfgFileMessagePrefix = String (CN_Configuration_File_colon) + "'" + FileName + "' ";

        // DEBUG_V ("allocate the JSON Doc");
/*
        String RawFileData;
        if (false == ReadConfigFile (FileName, RawFileData))
        {
            LOG_PORT.println (String(CN_stars) + CfgFileMessagePrefix + F ("Could not read file.") + CN_stars);
            break;
        }
*/
        fs::File file = LITTLEFS.open (FileName.c_str (), "r");
        if (!file)
        {
            LOG_PORT.println (String (CN_stars) + CfgFileMessagePrefix + String (F ("Could not open file for reading.")) + CN_stars);
            break;
        }

        // DEBUG_V ("Convert File to JSON document");
        size_t JsonDocSize = file.size () * 3;
        DynamicJsonDocument jsonDoc (JsonDocSize);

        DeserializationError error = deserializeJson (jsonDoc, file);
        file.close ();

        // DEBUG_V ("Error Check");
        if (error)
        {
            // LOG_PORT.println (CN_Heap_colon + String (ESP.getMaxFreeBlockSize ()));
            LOG_PORT.println (String(CN_stars) + CfgFileMessagePrefix + String (F ("Deserialzation Error. Error code = ")) + error.c_str () + CN_stars);
            // LOG_PORT.println (CN_plussigns + RawFileData + CN_minussigns);
	        // DEBUG_V (String ("                heap: ") + String (ESP.getFreeHeap ()));
    	    // DEBUG_V (String (" getMaxFreeBlockSize: ") + String (ESP.getMaxFreeBlockSize ()));
        	// DEBUG_V (String ("           file.size: ") + String (file.size ()));
	        // DEBUG_V (String ("Expected JsonDocSize: ") + String (JsonDocSize));
    	    // DEBUG_V (String ("    jsonDoc.capacity: ") + String (jsonDoc.capacity ()));
            break;
        }

        // DEBUG_V ("");
        jsonDoc.garbageCollect ();

        LOG_PORT.println (CfgFileMessagePrefix + String (F ("loaded.")));

        Handler (jsonDoc);
        retval = true;

    } while (false);

    // DEBUG_END;
    return retval;

} // LoadConfigFile

//-----------------------------------------------------------------------------
bool c_FileMgr::SaveConfigFile (const String& FileName, String& FileData)
{
    // DEBUG_START;

    bool Response = SaveConfigFile (FileName, FileData.c_str ());

    // DEBUG_END;
    return Response;
} // SaveConfigFile

//-----------------------------------------------------------------------------
bool c_FileMgr::SaveConfigFile (const String& FileName, const char * FileData)
{
    // DEBUG_START;

    bool Response = false;
    String CfgFileMessagePrefix = String (CN_Configuration_File_colon) + "'" + FileName + "' ";
    // DEBUG_V (FileData);

    fs::File file = LITTLEFS.open (FileName.c_str (), "w");
    if (!file)
    {
        LOG_PORT.println (String (CN_stars) + CfgFileMessagePrefix + String (F ("Could not open file for writing..")) + CN_stars);
    }
    else
    {
        file.seek (0, SeekSet);

        WriteBufferingStream bufferedFileWrite{ file, 128 };
        bufferedFileWrite.print (FileData);
        // file.print (FileData);

        file.close ();

        file = LITTLEFS.open (FileName.c_str (), "r");
        LOG_PORT.print (CN_Configuration_File_colon);
        LOG_PORT.print (FileName);
        LOG_PORT.printf( " saved %ul bytes.\n", file.size ());

        // LOG_PORT.println (CfgFileMessagePrefix + String (F ("saved ")) + String (file.size ()) + F (" bytes."));
        file.close ();

        Response = true;
    }

    // DEBUG_END;
    return Response;
} // SaveConfigFile

//-----------------------------------------------------------------------------
bool c_FileMgr::SaveConfigFile (const String& FileName, JsonVariant& FileData)
{
    // DEBUG_START;
    bool Response = false;
    String ConvertedFileData;

    serializeJson (FileData, ConvertedFileData);
    Response = SaveConfigFile (FileName, ConvertedFileData);

    // DEBUG_END;

    return Response;
} // SaveConfigFile

//-----------------------------------------------------------------------------
bool c_FileMgr::ReadConfigFile (const String& FileName, String& FileData)
{
    // DEBUG_START;

    bool GotFileData = false;
    String CfgFileMessagePrefix = String (CN_Configuration_File_colon) + "'" + FileName + "' ";

    // DEBUG_V (String("File '") + FileName + "' is being opened.");
    fs::File file = LITTLEFS.open (FileName.c_str (), CN_r);
    if (file)
    {
        LOG_PORT.println (CfgFileMessagePrefix + String (F ("reading ")) + String (file.size()) + F (" bytes."));

        // DEBUG_V (String("File '") + FileName + "' is open.");
        file.seek (0, SeekSet);
        // ReadBufferingStream bufferedFileRead{ file, 128 };
        // FileData = bufferedFileRead.readString ();
        FileData = file.readString ();
        file.close ();
        GotFileData = true;

        // DEBUG_V (FileData);
    }
    else
    {
        LOG_PORT.println (String (CN_stars) + CN_Configuration_File_colon + "'" + FileName + F ("' not found.") + CN_stars);
    }

    // DEBUG_END;
    return GotFileData;
} // ReadConfigFile

//-----------------------------------------------------------------------------
bool c_FileMgr::ReadConfigFile (const String& FileName, JsonDocument & FileData)
{
    // DEBUG_START;
    bool GotFileData = false;

    do // once
    {
        String RawFileData;
        if (false == ReadConfigFile (FileName, RawFileData))
        {
            // DEBUG_V ("Failed to read file");
            break;
        }

        // did we actually get any data
        if (0 == RawFileData.length ())
        {
            // DEBUG_V ("File is empty");
            // nope, no data
            GotFileData = false;
            break;
        }

        // DEBUG_V ("Convert File to JSON document");
        DeserializationError error = deserializeJson (FileData, (const String)RawFileData);

        // DEBUG_V ("Error Check");
        if (error)
        {
            String CfgFileMessagePrefix = String (CN_Configuration_File_colon) + "'" + FileName + "' ";
            LOG_PORT.println (CN_Heap_colon + String (ESP.getFreeHeap ()));
            LOG_PORT.println (CfgFileMessagePrefix + String (F ("Deserialzation Error. Error code = ")) + error.c_str ());
            LOG_PORT.println (CN_plussigns + RawFileData + CN_minussigns);
            break;
        }

        // DEBUG_V ("Got config data");
        GotFileData = true;

    } while (false);

    // DEBUG_END;
    return GotFileData;

} // ReadConfigFile

//-----------------------------------------------------------------------------
bool c_FileMgr::ReadConfigFile (const String & FileName, byte * FileData, size_t maxlen)
{
    // DEBUG_START;
    bool GotFileData = false;

    do // once
    {
        // DEBUG_V (String("File '") + FileName + "' is being opened.");
        fs::File file = LITTLEFS.open (FileName.c_str (), CN_r);
        if (!file)
        {
            LOG_PORT.println (String (CN_stars) + CN_Configuration_File_colon + "'" + FileName + F ("' not found.") + CN_stars);
            break;
        }

        if (file.size() >= maxlen)
        {
            LOG_PORT.println (String (CN_stars) + CN_Configuration_File_colon + "'" + FileName + F ("' too large for buffer. ") + CN_stars);
            file.close ();
            break;
        }

        LOG_PORT.print   (FileName);
        LOG_PORT.print   (" reading ");
        LOG_PORT.print   (file.size ());
        LOG_PORT.println (" bytes.");

        // DEBUG_V (String("File '") + FileName + "' is open.");
        file.seek (0, SeekSet);
        // ReadBufferingStream bufferedFileRead{ file, 128 };
        // FileData = bufferedFileRead.readString ();
        file.read (FileData, file.size());
        file.close ();

        GotFileData = true;

        // DEBUG_V (FileData);

    } while (false);

    // DEBUG_END;
    return GotFileData;

} // ReadConfigFile

//-----------------------------------------------------------------------------
//-----------------------------------------------------------------------------
//-----------------------------------------------------------------------------
void c_FileMgr::InitSdFileList ()
{
    // DEBUG_START;

    int index = 0;
    for (auto& currentFileListEntry : FileList)
    {
        currentFileListEntry.handle  = 0;
        currentFileListEntry.entryId = index++;
    }

    // DEBUG_END;

} // InitFileList

//-----------------------------------------------------------------------------
int c_FileMgr::FileListFindSdFileHandle (FileId HandleToFind)
{
    // DEBUG_START;

    int response = -1;
    // DEBUG_V (String ("HandleToFind: ") + String (HandleToFind));

    for (auto & currentFileListEntry : FileList)
    {
        // DEBUG_V (String ("currentFileListEntry.handle: ")  + String (currentFileListEntry.handle));
        // DEBUG_V (String ("currentFileListEntry.entryId: ") + String (currentFileListEntry.entryId));

        if (currentFileListEntry.handle == HandleToFind)
        {
            response = currentFileListEntry.entryId;
            break;
        }
    }

    // DEBUG_END;

    return response;
} // FileListFindSdFileHandle

//-----------------------------------------------------------------------------
c_FileMgr::FileId c_FileMgr::CreateSdFileHandle ()
{
    // DEBUG_START;

    FileId response = 0;
    FileId FileHandle = millis ();

    // create a unique handle
    while (-1 != FileListFindSdFileHandle (FileHandle))
    {
        ++FileHandle;
    }

    // find an empty slot
    for (auto & currentFileListEntry : FileList)
    {
        if (currentFileListEntry.handle == 0)
        {
            currentFileListEntry.handle = FileHandle;
            response = FileHandle;
            break;
        }
    }

    if (0 == response)
    {
        LOG_PORT.println (String (CN_stars) + F (" Could not allocate another file handle ") + CN_stars);
    }
    // DEBUG_V (String ("FileHandle: ") + String (FileHandle));

    // DEBUG_END;

    return response;
} // CreateFileHandle

//-----------------------------------------------------------------------------
void c_FileMgr::DeleteSdFile (const String & FileName)
{
    // DEBUG_START;
    String FileNamePrefix;
    if (!FileName.startsWith ("/"))
    {
        FileNamePrefix = "/";
    }
    // DEBUG_V ();

    if (SDFS.exists (FileNamePrefix+FileName))
    {
        // DEBUG_V (String ("Deleting '") + FileName + "'");
        SDFS.remove (FileNamePrefix+FileName);
    }

    // DEBUG_END;

} // DeleteSdFile

//-----------------------------------------------------------------------------
void c_FileMgr::DescribeSdCardToUser ()
{
    // DEBUG_START;

    String BaseMessage = F ("*** Found SD Card ***");

#ifdef ARDUINO_ARCH_ESP32
    uint64_t cardSize = SD.cardSize () / (1024 * 1024);
    LOG_PORT.println (String (F ("SD Card Size: ")) + int64String (cardSize) + "MB");

    File root = SD.open ("/");
#else
    FSInfo64 fsinfo;
    SDFS.info64 (fsinfo);

    LOG_PORT.printf_P (PSTR ("SD Card Size: %lluMB (%lluMB used)\n"),
        (uint64_t)(fsinfo.totalBytes / (1024 * 1024)),
        (uint64_t)(fsinfo.usedBytes  / (1024 * 1024)));

    Dir root = SDFS.openDir ("/");
#endif // def ARDUINO_ARCH_ESP32

    printDirectory (root, 0);

    // DEBUG_END;

} // DescribeSdCardToUser

//-----------------------------------------------------------------------------
void c_FileMgr::GetListOfSdFiles (String & Response)
{
    // DEBUG_START;

    DynamicJsonDocument ResponseJsonDoc (2048);

    do // once
    {
        if (0 == ResponseJsonDoc.capacity ())
        {
            LOG_PORT.println (String(CN_stars) + F ("ERROR: Failed to allocate memory for the GetListOfSdFiles web request response.") + CN_stars);
            break;
        }

        JsonArray FileArray = ResponseJsonDoc.createNestedArray (CN_files);
        ResponseJsonDoc[F ("SdCardPresent")] = SdCardIsInstalled ();
        if (false == SdCardIsInstalled ())
        {
            break;
        }

        File dir = SDFS.open ("/", CN_r);

        while (true)
        {
            File entry = dir.openNextFile ();

            if (!entry)
            {
                // no more files
                break;
            }

            String EntryName = String (entry.name ());
            EntryName = EntryName.substring ((('/' == EntryName[0]) ? 1 : 0));
            // DEBUG_V ("EntryName: " + EntryName);
            // DEBUG_V ("EntryName.length(): " + String(EntryName.length ()));

            if ((0 != EntryName.length ()) && 
                (EntryName != String (F ("System Volume Information"))) &&
                (0 != entry.size ())
               )
            {
                // DEBUG_V ("Adding File: '" + EntryName + "'");

                JsonObject CurrentFile = FileArray.createNestedObject ();
                CurrentFile[CN_name]      = EntryName;
                CurrentFile[F ("date")]   = entry.getLastWrite ();
                CurrentFile[F ("length")] = entry.size ();
            }

            entry.close ();
        }

    } while (false);

    serializeJson (ResponseJsonDoc, Response);
    // DEBUG_V (Response);

    // DEBUG_END;

} // GetListOfFiles

//-----------------------------------------------------------------------------
#ifdef ARDUINO_ARCH_ESP32
void c_FileMgr::printDirectory (File dir, int numTabs)
{
    while (true)
    {
        File entry = dir.openNextFile ();

        if (!entry)
        {
            // no more files
            break;
        }
        for (uint8_t i = 0; i < numTabs; i++)
        {
            LOG_PORT.print ('\t');
        }
        Serial.print (entry.name ());
        if (entry.isDirectory ())
        {
            LOG_PORT.println ("/");
            printDirectory (entry, numTabs + 1);
        }
        else
        {
            // files have sizes, directories do not
            LOG_PORT.print ("\t\t");
            LOG_PORT.println (entry.size (), DEC);
        }
        entry.close ();
    }
#else
void c_FileMgr::printDirectory (Dir dir, int numTabs)
{
    while (dir.next ())
    {
        LOG_PORT.printf_P (PSTR ("%s - %u\n"), dir.fileName ().c_str (), dir.fileSize ());
    }
#endif // def ARDUINO_ARCH_ESP32
} // printDirectory

//-----------------------------------------------------------------------------
void c_FileMgr::SaveSdFile (const String & FileName, String & FileData)
{
    // DEBUG_START;

    do // once
    {
        FileId FileHandle = 0;
        if (false == OpenSdFile (FileName, FileMode::FileWrite, FileHandle))
        {
            LOG_PORT.println (String (F ("File Manager: Could not open '")) + FileName + F ("' for writting."));
            break;
        }

        int WriteCount = WriteSdFile (FileHandle, (byte*)FileData.c_str (), (size_t)FileData.length ());
        LOG_PORT.println (String (F ("File Manager: Wrote '")) + FileName + F ("' ") + String(WriteCount));

        CloseSdFile (FileHandle);

    } while (false);

    // DEBUG_END;

} // SaveSdFile

//-----------------------------------------------------------------------------
void c_FileMgr::SaveSdFile (const String & FileName, JsonVariant & FileData)
{
    String Temp;
    serializeJson (FileData, Temp);
    SaveSdFile (FileName, Temp);

} // SaveSdFile

//-----------------------------------------------------------------------------
bool c_FileMgr::OpenSdFile (const String & FileName, FileMode Mode, FileId & FileHandle)
{
    // DEBUG_START;

    bool FileIsOpen = false;
    FileHandle = 0;
    char ReadWrite[2] = { XlateFileMode[Mode], 0 };

    do // once
    {
        if (!SdCardInstalled)
        {
            // no SD card is installed
            break;
        }

        // DEBUG_V ();

        String FileNamePrefix;
        if (!FileName.startsWith ("/"))
        {
            FileNamePrefix = "/";
        }

        // DEBUG_V (String("FileName: '") + FileNamePrefix + FileName + "'");

        if (FileMode::FileRead == Mode)
        {
            // DEBUG_V (String("Read FIle"));
            if (false == SDFS.exists (FileNamePrefix + FileName))
            {
                LOG_PORT.println (String (F ("ERROR: Cannot open '")) + FileName + F ("' for reading. File does not exist."));
                break;
            }
        }

        // DEBUG_V ();
        FileHandle = CreateSdFileHandle ();
        // DEBUG_V (String("FileHandle: ") + String(FileHandle));

        int FileListIndex;
        if (-1 != (FileListIndex = FileListFindSdFileHandle (FileHandle)))
        {
            FileList[FileListIndex].info = SDFS.open (FileNamePrefix + FileName, ReadWrite);

            // DEBUG_V ();
            if (FileMode::FileWrite == Mode)
            {
                // DEBUG_V ("Write Mode");
                FileList[FileListIndex].info.seek (0, SeekSet);
            }
            // DEBUG_V ();

            FileIsOpen = true;
        }

    } while (false);

    // DEBUG_END;
    return FileIsOpen;

} // OpenSdFile

//-----------------------------------------------------------------------------
bool c_FileMgr::ReadSdFile (const String & FileName, String & FileData)
{
    // DEBUG_START;

    bool GotFileData = false;
    FileId FileHandle = 0;

    // DEBUG_V (String("File '") + FileName + "' is being opened.");
    if (true == OpenSdFile (FileName, FileMode::FileRead, FileHandle))
    {
        // DEBUG_V (String("File '") + FileName + "' is open.");
        int FileListIndex;
        if (-1 != (FileListIndex = FileListFindSdFileHandle (FileHandle)))
        {
            FileList[FileListIndex].info.seek (0, SeekSet);
            ReadBufferingStream bufferedFileRead{ FileList[FileListIndex].info, 128 };
            FileData = bufferedFileRead.readString ();
        }

        CloseSdFile (FileHandle);
        GotFileData = (0 != FileData.length());

        // DEBUG_V (FileData);
    }
    else
    {
        CloseSdFile (FileHandle);
        LOG_PORT.println (String (F ("SD file: '")) + FileName + String (F ("' not found.")));
    }

    // DEBUG_END;
    return GotFileData;

} // ReadSdFile

//-----------------------------------------------------------------------------
size_t c_FileMgr::ReadSdFile (const FileId& FileHandle, byte* FileData, size_t NumBytesToRead, size_t StartingPosition)
{
    // DEBUG_START;

    size_t response = 0;

    // DEBUG_V (String ("      FileHandle: ") + String (FileHandle));
    // DEBUG_V (String ("  NumBytesToRead: ") + String (NumBytesToRead));
    // DEBUG_V (String ("StartingPosition: ") + String (StartingPosition));

    int FileListIndex;
    if (-1 != (FileListIndex = FileListFindSdFileHandle (FileHandle)))
    {
        FileList[FileListIndex].info.seek (StartingPosition, SeekSet);
        response = ReadSdFile (FileHandle, FileData, NumBytesToRead);
    }
    else
    {
        LOG_PORT.println (String (F ("FileMgr::ReadSdFile::ERROR::Invalid File Handle: ")) + String (FileHandle));
    }

    // DEBUG_END;
    return response;

} // ReadSdFile

//-----------------------------------------------------------------------------
size_t c_FileMgr::ReadSdFile (const FileId& FileHandle, byte* FileData, size_t NumBytesToRead)
{
    // DEBUG_START;

    // DEBUG_V (String ("    FileHandle: ") + String (FileHandle));
    // DEBUG_V (String ("NumBytesToRead: ") + String (NumBytesToRead));

    size_t response = 0;
    int FileListIndex;
    if (-1 != (FileListIndex = FileListFindSdFileHandle (FileHandle)))
    {
        ReadBufferingStream bufferedFileRead{ FileList[FileListIndex].info, 128 };
        response = bufferedFileRead.readBytes (((char*)FileData), NumBytesToRead);
    }
    else
    {
        LOG_PORT.println (String (F ("FileMgr::ReadSdFile::ERROR::Invalid File Handle: ")) + String (FileHandle));
    }

    // DEBUG_END;
    return response;

} // ReadSdFile

//-----------------------------------------------------------------------------
void c_FileMgr::CloseSdFile (const FileId& FileHandle)
{
    // DEBUG_START;
    int FileListIndex;
    if (-1 != (FileListIndex = FileListFindSdFileHandle (FileHandle)))
    {
        FileList[FileListIndex].info.close ();
        FileList[FileListIndex].handle = 0;
    }
    else
    {
        LOG_PORT.println (String (F ("FileMgr::CloseSdFile::ERROR::Invalid File Handle: ")) + String (FileHandle));
    }

    // DEBUG_END;

} // CloseSdFile

//-----------------------------------------------------------------------------
size_t c_FileMgr::WriteSdFile (const FileId& FileHandle, byte* FileData, size_t NumBytesToWrite)
{
    size_t response = 0;
    int FileListIndex;
    if (-1 != (FileListIndex = FileListFindSdFileHandle (FileHandle)))
    {
        WriteBufferingStream bufferedFileWrite{ FileList[FileListIndex].info, 128 };
        response = bufferedFileWrite.write (FileData, NumBytesToWrite);
    }
    else
    {
        LOG_PORT.println (String (F ("FileMgr::WriteSdFile::ERROR::Invalid File Handle: ")) + String (FileHandle));
    }

    return response;

} // WriteSdFile

//-----------------------------------------------------------------------------
size_t c_FileMgr::WriteSdFile (const FileId& FileHandle, byte* FileData, size_t NumBytesToWrite, size_t StartingPosition)
{
    size_t response = 0;
    int FileListIndex;
    if (-1 != (FileListIndex = FileListFindSdFileHandle (FileHandle)))
    {
        FileList[FileListIndex].info.seek (StartingPosition, SeekSet);
        response = WriteSdFile (FileHandle, FileData, NumBytesToWrite);
    }
    else
    {
        LOG_PORT.println (String (F ("FileMgr::WriteSdFile::ERROR::Invalid File Handle: ")) + String (FileHandle));
    }

    return response;

} // WriteSdFile

//-----------------------------------------------------------------------------
size_t c_FileMgr::GetSdFileSize (const FileId& FileHandle)
{
    size_t response = 0;
    int FileListIndex;
    if (-1 != (FileListIndex = FileListFindSdFileHandle (FileHandle)))
    {
        response = FileList[FileListIndex].info.size ();
    }
    else
    {
        LOG_PORT.println (String (F ("FileMgr::GetSdFileSize::ERROR::Invalid File Handle: ")) + String (FileHandle));
    }

    return response;

} // GetSdFileSize

//-----------------------------------------------------------------------------
void c_FileMgr::handleFileUpload (const String & filename,
    size_t index,
    uint8_t* data,
    size_t len,
    bool final)
{
    // DEBUG_START;
    if (0 == index)
    {
        handleFileUploadNewFile (filename);
    }

    // DEBUG_V (String ("index: ") + String (index));
    // DEBUG_V (String ("  len: ") + String (len));
    // DEBUG_V (String ("final: ") + String (final));

    if ((0 != len) && (0 != fsUploadFileName.length ()))
    {
        if (nullptr == FileUploadBuffer)
        {
            // Write data
            // DEBUG_V ("UploadWrite: " + String (len) + String (" bytes"));
            WriteSdFile (fsUploadFile, data, len);
            // LOG_PORT.print (String ("Writting bytes: ") + String (index) + '\r');
            // LOG_PORT.print (".");
        }
        else
        {
            // is there space in the buffer for this chunk?
            if (((len + FileUploadBufferOffset) >= FileUploadBufferSize) &&
                (0 != FileUploadBufferOffset))
            {
                // write out the buffer
                WriteSdFile (fsUploadFile, FileUploadBuffer, FileUploadBufferOffset);
                FileUploadBufferOffset = 0;
            }

            // will this chunk fit in the buffer
            if (len < FileUploadBufferSize)
            {
                memcpy (&FileUploadBuffer[FileUploadBufferOffset], data, len);
                FileUploadBufferOffset += len;
            }
            else
            {
                // chunk is bigger than our buffer
                WriteSdFile (fsUploadFile, data, len);
            }
        }
    }

    if ((true == final) && (0 != fsUploadFileName.length ()))
    {
        // save the last bits
        if (FileUploadBufferOffset)
        {
            WriteSdFile (fsUploadFile, FileUploadBuffer, FileUploadBufferOffset);
            FileUploadBufferOffset = 0;
        }

        // DEBUG_V ("UploadEnd: " + String(index + len) + String(" bytes"));
        LOG_PORT.println (String (F ("Upload File: '")) + fsUploadFileName + String (F ("' Done")));

        CloseSdFile (fsUploadFile);
        fsUploadFileName = "";

        if (nullptr != FileUploadBuffer)
        {
            // DEBUG_V (String (" Free Upload Buffer. Heap: ") + String (ESP.getFreeHeap ()));
            free (FileUploadBuffer);
            FileUploadBuffer = nullptr;
            FileUploadBufferOffset = 0;
            // DEBUG_V (String ("Freed Upload Buffer. Heap: ") + String (ESP.getFreeHeap ()));
        }
    }

    // DEBUG_END;
} // handleFileUpload

//-----------------------------------------------------------------------------
void c_FileMgr::handleFileUploadNewFile (const String & filename)
{
    // DEBUG_START;

    // save the filename
    // DEBUG_V ("UploadStart: " + filename);

    // are we terminating the previous download?
    if (0 != fsUploadFileName.length ())
    {
        LOG_PORT.println (String (F ("Aborting Previous File Upload For: '")) + fsUploadFileName + String (F ("'")));
        FileMgr.CloseSdFile (fsUploadFile);
        fsUploadFileName = "";
    }

    // Set up to receive a file
    fsUploadFileName = filename;

    LOG_PORT.println (String (F ("Upload File: '")) + fsUploadFileName + String (F ("' Started")));

    FileMgr.DeleteSdFile (fsUploadFileName);

    // Open the file for writing
    FileMgr.OpenSdFile (fsUploadFileName, FileMode::FileWrite, fsUploadFile);

    if (nullptr == FileUploadBuffer)
    {
        FileUploadBuffer = (byte*)malloc (FileUploadBufferSize);
        if (nullptr != FileUploadBuffer)
        {
            // DEBUG_V ("Allocated file upload buffer");
        }
        else
        {
            // DEBUG_V ("Failed to Allocate file upload buffer");
        }
    }

    FileUploadBufferOffset = 0;

    // DEBUG_END;

} // handleFileUploadNewFile

//-----------------------------------------------------------------------------
void c_FileMgr::Poll ()
{
    // DEBUG_START;


    // DEBUG_END;

} // Poll

// create a global instance of the File Manager
c_FileMgr FileMgr;<|MERGE_RESOLUTION|>--- conflicted
+++ resolved
@@ -74,11 +74,10 @@
 
     // DEBUG_END;
 } // begin
-<<<<<<< HEAD
 
 //-----------------------------------------------------------------------------
 boolean c_FileMgr::SetConfig (JsonObject & json)
-        {
+{
     // DEBUG_START;
 
     boolean ConfigChanged = false;
@@ -94,7 +93,7 @@
     else
     {
         LOG_PORT.println (F ("No File Manager settings found."));
-        }
+    }
 
     // DEBUG_V (String ("ConfigChanged: ") + String (ConfigChanged));
 
@@ -128,61 +127,6 @@
 {
     // DEBUG_START;
 
-=======
-
-//-----------------------------------------------------------------------------
-boolean c_FileMgr::SetConfig (JsonObject & json)
-{
-    // DEBUG_START;
-
-    boolean ConfigChanged = false;
-    if (json.containsKey (CN_device))
-    {
-        JsonObject JsonDeviceConfig = json[CN_device];
-
-        ConfigChanged |= setFromJSON (miso_pin, JsonDeviceConfig, CN_miso_pin);
-        ConfigChanged |= setFromJSON (mosi_pin, JsonDeviceConfig, CN_mosi_pin);
-        ConfigChanged |= setFromJSON (clk_pin,  JsonDeviceConfig, CN_clock_pin);
-        ConfigChanged |= setFromJSON (cs_pin,   JsonDeviceConfig, CN_cs_pin);
-    }
-    else
-    {
-        LOG_PORT.println (F ("No File Manager settings found."));
-    }
-
-    // DEBUG_V (String ("ConfigChanged: ") + String (ConfigChanged));
-
-    if (ConfigChanged)
-    {
-        SetSpiIoPins ();
-    }
-
-    // DEBUG_END;
-
-    return ConfigChanged;
-
-} // SetConfig
-
-//-----------------------------------------------------------------------------
-void c_FileMgr::GetConfig (JsonObject& json)
-{
-    // DEBUG_START;
-
-    json[CN_miso_pin]  = miso_pin;
-    json[CN_mosi_pin]  = mosi_pin;
-    json[CN_clock_pin] = clk_pin;
-    json[CN_cs_pin]    = cs_pin;
-
-    // DEBUG_END;
-
-} // GetConfig
-
-//-----------------------------------------------------------------------------
-void c_FileMgr::SetSpiIoPins ()
-{
-    // DEBUG_START;
-
->>>>>>> 6019cbba
     // DEBUG_V (String ("miso_pin: ") + String (miso_pin));
     // DEBUG_V (String ("mosi_pin: ") + String (mosi_pin));
     // DEBUG_V (String (" clk_pin: ") + String (clk_pin));
@@ -190,11 +134,7 @@
 
     if (SdCardInstalled)
     {
-<<<<<<< HEAD
-    SDFS.end ();
-=======
         SDFS.end ();
->>>>>>> 6019cbba
     }
 
 #ifdef ARDUINO_ARCH_ESP32
@@ -207,28 +147,15 @@
 
     if (!SDFS.begin ())
 #endif
-<<<<<<< HEAD
     {
         LOG_PORT.println (String (F ("No SD card installed")));
         SdCardInstalled = false;
-=======
-    {
-        LOG_PORT.println (String (F ("No SD card installed")));
-        SdCardInstalled = false;
     }
     else
     {
         SdCardInstalled = true;
         DescribeSdCardToUser ();
->>>>>>> 6019cbba
-    }
-    else
-    {
-        SdCardInstalled = true;
-        DescribeSdCardToUser ();
-    }
-
-    // DEBUG_END;
+    }
 
     // DEBUG_END;
 
