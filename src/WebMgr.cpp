--- conflicted
+++ resolved
@@ -550,29 +550,15 @@
 } // ProcessVseriesRequests
 
 //-----------------------------------------------------------------------------
-<<<<<<< HEAD
-/// Process simple format 'V' messages
-=======
 /// Process simple format 'G' messages
->>>>>>> a38d8ae3
 void c_WebMgr::ProcessGseriesRequests (AsyncWebSocketClient* client)
 {
     // DEBUG_START;
 
-<<<<<<< HEAD
     // String Response;
     // serializeJson (webJsonDoc, response);
     switch (WebSocketFrameCollectionBuffer[1])
     {
-        default:
-        {
-            client->text (F ("G Error"));
-            LOG_PORT.println (String (F ("***** ERROR: Unsupported Web command G")) + WebSocketFrameCollectionBuffer[1] + F (" *****"));
-=======
-    String Response;
-    // serializeJson (webJsonDoc, response);
-    switch (WebSocketFrameCollectionBuffer[1])
-    {
         case '2':
         {
             // xLights asking the "version"
@@ -584,24 +570,14 @@
         {
             client->text (F ("V Error"));
             LOG_PORT.println (String(F("***** ERROR: Unsupported Web command V")) + WebSocketFrameCollectionBuffer[1] + F(" *****"));
->>>>>>> a38d8ae3
             break;
         }
     } // end switch
 
-<<<<<<< HEAD
-    // DEBUG_END;
-
-} // ProcessGseriesRequests
-=======
 
     // DEBUG_END;
 
 } // ProcessVseriesRequests
-
->>>>>>> a38d8ae3
-
-//-----------------------------------------------------------------------------
 /// Process JSON messages
 void c_WebMgr::ProcessReceivedJsonMessage (DynamicJsonDocument & webJsonDoc, AsyncWebSocketClient * client)
 {
