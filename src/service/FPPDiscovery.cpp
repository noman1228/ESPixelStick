--- conflicted
+++ resolved
@@ -1139,16 +1139,7 @@
             // DEBUG_V ("Adding File: '" + EntryName + "'");
 
             JsonObject CurrentFile = FileArray.createNestedObject ();
-<<<<<<< HEAD
-#ifdef ESP32
-            CurrentFile[F ("name")] = EntryName.substring(1);
-#else
             CurrentFile[F ("name")] = EntryName;
-#endif
-=======
-           
-            CurrentFile[F ("name")] = EntryName;
->>>>>>> 8088e450
         }
 
         entry.close ();
@@ -1171,13 +1162,6 @@
 
     // DEBUG_V (FileNameToDelete);
 
-<<<<<<< HEAD
-#ifdef ESP32
-    SD.remove (String(F("/")) + FileNameToDelete);
-#else
-    SD.remove (FileNameToDelete);
-#endif
-=======
     if (!FileNameToDelete.startsWith ("/"))
     {
         FileNameToDelete = "/" + FileNameToDelete;
@@ -1185,7 +1169,6 @@
 
     LOG_PORT.println (String(F("Deleting File: '")) + FileNameToDelete + "'");
     SD.remove (FileNameToDelete);
->>>>>>> 8088e450
 
     // DEBUG_END;
 } // DeleteFseqFile
