/*
* c_FPPDiscovery.cpp

* Copyright (c) 2020 Shelby Merrick
* http://www.forkineye.com
*
*  This program is provided free for you to use in any way that you wish,
*  subject to the laws and regulations where you are using it.  Due diligence
*  is strongly suggested before using this code.  Please give credit where due.
*
*  The Author makes no warranty of any kind, express or implied, with regard
*  to this program or the documentation contained in this document.  The
*  Author shall not be liable in any event for incidental or consequential
*  damages in connection with, or arising out of, the furnishing, performance
*  or use of these programs.
*
*/

#include "FPPDiscovery.h"
#include "../input/InputMgr.hpp"

#include <SDFS.h>
#include <Int64String.h>

extern const String VERSION;

#ifdef ARDUINO_ARCH_ESP32
#   define SD_OPEN_WRITEFLAGS   "w"
#   define FPP_TYPE_ID          0xC3
#   define FPP_VARIANT_NAME     "ESPixelStick-ESP32"

#else
//#   define SD_OPEN_WRITEFLAGS   sdfat::O_READ | sdfat::O_WRITE | sdfat::O_CREAT | sdfat::O_TRUNC
#   define FPP_TYPE_ID          0xC2
#   define FPP_VARIANT_NAME     "ESPixelStick-ESP8266"
#endif

#define FPP_DISCOVERY_PORT 32320

//-----------------------------------------------------------------------------
typedef union
{
    struct
    {
        uint8_t  header[4];  //FPPD
        uint8_t  packet_type;
        uint16_t data_len;
    } __attribute__ ((packed));
    uint8_t raw[301];
} FPPPacket;

typedef union
{
    struct
    {
        uint8_t  header[4];  //FPPD
        uint8_t  packet_type;
        uint16_t data_len;
        uint8_t  ping_version;
        uint8_t  ping_subtype;
        uint8_t  ping_hardware;
        uint16_t versionMajor;
        uint16_t versionMinor;
        uint8_t  operatingMode;
        uint8_t  ipAddress[4];
        char  hostName[65];
        char  version[41];
        char  hardwareType[41];
        char  ranges[121];
    } __attribute__ ((packed));
    uint8_t raw[301];
} FPPPingPacket;

typedef union
{
    struct
    {
        uint8_t  header[4];  //FPPD
        uint8_t  packet_type;
        uint16_t data_len;
        uint8_t sync_action;
        uint8_t sync_type;
        uint32_t frame_number;
        float  seconds_elapsed;
        char filename[250];
    } __attribute__ ((packed));
    uint8_t raw[301];
} FPPMultiSyncPacket;

struct FSEQVariableDataHeader
{
    uint16_t    length;
    char        type[2];
//  uint8_t     data[???];

} __attribute__ ((packed));

struct FSEQRangeEntry
{
    uint8_t Start[3];
    uint8_t Length[3];

} __attribute__ ((packed));


struct FSEQHeader
{
    uint8_t  header[4];    // FSEQ
    uint16_t dataOffset;
    uint8_t  minorVersion;
    uint8_t  majorVersion;
    uint16_t headerLen;
    uint32_t channelCount;
    uint32_t TotalNumberOfFramesInSequence;
    uint8_t  stepTime;
    uint8_t  flags;
    uint8_t  compressionType;
    uint8_t  numCompressedBlocks;
    uint8_t  numSparseRanges;
    uint8_t  flags2;
    uint64_t id;
} __attribute__ ((packed));

//-----------------------------------------------------------------------------
c_FPPDiscovery::c_FPPDiscovery ()
{
    // DEBUG_START;
    // DEBUG_END;
}

//-----------------------------------------------------------------------------
void c_FPPDiscovery::begin ()
{
    // DEBUG_START;

    do // once
    {
        StopPlaying ();

        inFileUpload = false;
        hasSDStorage = false;
        hasBeenInitialized = true;

        // delay (100);

        IPAddress address = IPAddress (239, 70, 80, 80);

        // Try to listen to the broadcast port
        if (!udp.listen (FPP_DISCOVERY_PORT))
        {
            LOG_PORT.println (String (F ("FPPDiscovery FAILED to subscribed to broadcast messages")));
            break;
        }
        LOG_PORT.println (String (F ("FPPDiscovery subscribed to broadcast")));

        if (!udp.listenMulticast (address, FPP_DISCOVERY_PORT))
        {
            LOG_PORT.println (String (F ("FPPDiscovery FAILED to subscribed to multicast messages")));
            break;
        }
        LOG_PORT.println (String (F ("FPPDiscovery subscribed to multicast: ")) + address.toString ());
        udp.onPacket (std::bind (&c_FPPDiscovery::ProcessReceivedUdpPacket, this, std::placeholders::_1));

#ifdef ESP32
        SPI.begin (clk_pin, miso_pin, mosi_pin, cs_pin);
#else
//        SPI.begin ();
#endif

        SDFSConfig sdcfg;
        SPISettings spicfg;

        spicfg._clock = 80;
        sdcfg.setSPI(spicfg);
        sdcfg.setCSPin(15);

        if (!SDFS.begin()) {
            LOG_PORT.println (String (F ("FPPDiscovery: No SD card")));
            break;
        }

        hasSDStorage = true;

        DescribeSdCardToUser ();

        PlayFile (AutoPlayFileName);

    } while (false);

    sendPingPacket ();

    // DEBUG_END;
} // begin

//-----------------------------------------------------------------------------
void c_FPPDiscovery::Disable ()
{
    IsEnabled = false;
} // Disable

//-----------------------------------------------------------------------------
void c_FPPDiscovery::Enable ()
{
    IsEnabled = true;
} // Enable

//-----------------------------------------------------------------------------
void c_FPPDiscovery::DescribeSdCardToUser ()
{
    // DEBUG_START;

    String BaseMessage = F ("*** Found SD Card - Type: ");

#ifdef ARDUINO_ARCH_ESP32
    switch (SD.cardType ())
    {
        case CARD_NONE:
        {
            hasSDStorage = false;
            BaseMessage += F ("NONE");
            break;
        }

        case CARD_MMC:
        {
            BaseMessage += F ("MMC");
            break;
        }

        case CARD_SD:
        {
            BaseMessage += F ("SD");
            break;
        }

        case CARD_SDHC:
        {
            BaseMessage += F ("SDHC");
            break;
        }

        default:
        {
            BaseMessage += F ("Unknown");
            break;
        }
    } // switch (SD.cardType ())
#else
    FSInfo64 fsinfo;
    SDFS.info64(fsinfo);
    LOG_PORT.printf("SD Card Size: %llu / %llu\n", fsinfo.usedBytes, fsinfo.totalBytes);

/*
    switch (SDFS.type())
    {
        case sdfat::SD_CARD_TYPE_SD1:
        {
            BaseMessage += F ("SD1");
            break;
        }
        case sdfat::SD_CARD_TYPE_SD2:
        {
            BaseMessage += F ("SD2");
            break;
        }
        case sdfat::SD_CARD_TYPE_SDHC:
        {
            BaseMessage += F ("SDHC");
            break;
        }
        default:
        {
            BaseMessage += F ("Unknown");
            break;
        }
    } // switch (SD.type ())
*/
#endif

    LOG_PORT.println (BaseMessage);

#ifdef ESP32
    uint64_t cardSize = SD.cardSize () / (1024 * 1024);
    LOG_PORT.println (String(F("SD Card Size: ")) + int64String(cardSize) + "MB");
#endif // def ESP32

    Dir root = SDFS.openDir("/");
    printDirectory(root, 0);

    // DEBUG_END;

} // DescribeSdCardToUser

//-----------------------------------------------------------------------------
void c_FPPDiscovery::printDirectory(Dir dir, int numTabs)
{
    while (dir.next())
        LOG_PORT.printf("%s - %u\n", dir.fileName().c_str(), dir.fileSize());
} // printDirectory

//-----------------------------------------------------------------------------
void c_FPPDiscovery::ReadNextFrame (uint8_t * CurrentOutputBuffer, uint16_t CurrentOutputBufferSize)
{
    // DEBUG_START;

    outputBuffer = CurrentOutputBuffer;
    outputBufferSize = CurrentOutputBufferSize;

    if (isRemoteRunning)
    {
        uint32_t frame = (millis () - fseqStartMillis) / frameStepTime;

        // have we reached the end of the file?
        if (TotalNumberOfFramesInSequence < frame)
        {
            StopPlaying ();
            StartPlaying (AutoPlayFileName, 0);
        }

        if (frame != fseqCurrentFrameId)
        {
            uint32_t pos = dataOffset + (channelsPerFrame * frame);
            fseqFile.seek (pos);
            int toRead = (channelsPerFrame > outputBufferSize) ? outputBufferSize : channelsPerFrame;

            //LOG_PORT.printf("%d / %d / %d / %d / %d\n", dataOffset, channelsPerFrame, outputBufferSize, toRead, pos);
            fseqFile.read (outputBuffer, toRead);
            //LOG_PORT.printf("New Frame!   Old: %d     New:  %d      Offset: %d\n", fseqCurrentFrameId, frame, FileOffsetToCurrentHeaderRecord);
            fseqCurrentFrameId = frame;

            InputMgr.ResetBlankTimer ();
        }
    }

    // DEBUG_END;
} // ReadNextFrame

uint64_t read64 (uint8_t* buf, int idx) {
    uint32_t r1 = (int)(buf[idx + 3]) << 24;
    r1 |= (int)(buf[idx + 2]) << 16;
    r1 |= (int)(buf[idx + 1]) << 8;
    r1 |= (int)(buf[idx]);

    uint32_t r2 = (int)(buf[idx + 7]) << 24;
    r2 |= (int)(buf[idx + 6]) << 16;
    r2 |= (int)(buf[idx + 5]) << 8;
    r2 |= (int)(buf[idx + 4]);
    uint64_t r = r2;
    r <<= 32;
    r |= r1;
    return r;
}
uint32_t read32 (uint8_t* buf, int idx) {
    uint32_t r = (int)(buf[idx + 3]) << 24;
    r |= (int)(buf[idx + 2]) << 16;
    r |= (int)(buf[idx + 1]) << 8;
    r |= (int)(buf[idx]);
    return r;
}
uint32_t read24 (uint8_t* pData)
{
    return ((uint32_t)(pData[0]) |
            (uint32_t)(pData[1]) << 8 |
            (uint32_t)(pData[2]) << 16);
} // read24
uint16_t read16 (uint8_t* pData)
{
    return ((uint16_t)(pData[0]) |
            (uint16_t)(pData[1]) << 8);
} // read16

//-----------------------------------------------------------------------------
void c_FPPDiscovery::ProcessReceivedUdpPacket (AsyncUDPPacket _packet)
{
    // DEBUG_START;

    FPPPacket* packet = reinterpret_cast<FPPPacket*>(_packet.data ());
    // DEBUG_V ("Received FPP packet");
    // DEBUG_V (String("packet->packet_type: ") + String(packet->packet_type));

    switch (packet->packet_type)
    {
        case 0x04: //Ping Packet
        {
            FPPPingPacket* pingPacket = reinterpret_cast<FPPPingPacket*>(_packet.data ());
<<<<<<< HEAD
            if (pingPacket->ping_subtype == 0x01)
=======
            if ((pingPacket->ping_subtype == 0x00) || (pingPacket->ping_subtype == 0x01))
>>>>>>> 77f77e28
            {
                // DEBUG_V (String (F ("FPPPing discovery packet")));
                // received a discover ping packet, need to send a ping out
                sendPingPacket ();
            }
            break;
        }

        case 0x01: //Multisync packet
        {
            FPPMultiSyncPacket* msPacket = reinterpret_cast<FPPMultiSyncPacket*>(_packet.data ());
            // DEBUG_V (String (F ("msPacket->sync_type: ")) + String(msPacket->sync_type));

            if (msPacket->sync_type == 0x00)
            {
                //FSEQ type, not media
                // DEBUG_V (String (F ("Received FPP FSEQ sync packet")));
                ProcessSyncPacket (msPacket->sync_action, msPacket->filename, msPacket->frame_number);
            }
            break;
        }

        case 0x03: //Blank packet
        {
            // DEBUG_V (String (F ("FPP Blank packet")));
            ProcessBlankPacket ();
            break;
        }

        default:
        {
            // DEBUG_V (String ("UnHandled PDU: packet_type:  ") + String (packet->packet_type));
            break;
        }
    }

    // DEBUG_END;
}

//-----------------------------------------------------------------------------
void c_FPPDiscovery::ProcessSyncPacket (uint8_t action, String filename, uint32_t frame)
{
    // DEBUG_START;
<<<<<<< HEAD
    do // once
=======

    // DEBUG_V (String("action: ") + String(action) + " ; filename: " + filename + " ; frame: " + String(frame));

    if (!AllowedToRemotePlayFiles())
    {
        return;
    }

    switch (action)
>>>>>>> 77f77e28
    {
        if (false == IsEnabled)
        {
<<<<<<< HEAD
=======
            // DEBUG_V("Start");
            if (filename != fseqName)
            {
                ProcessSyncPacket (0x01, filename, frame); // stop
                ProcessSyncPacket (0x03, filename, frame); // need to open the file
            }

>>>>>>> 77f77e28
            break;
        }

        if (!AllowedToRemotePlayFiles ())
        {
            break;
        }

        // DEBUG_V (String("action: ") + String(action));

        switch (action)
        {
            case 0x00: // Start
            {
                // DEBUG_V("Start")
                if (filename != fseqName)
                {
                    ProcessSyncPacket (0x01, filename, frame); // stop
                    ProcessSyncPacket (0x03, filename, frame); // need to open the file
                }

                break;
            }

<<<<<<< HEAD
            case 0x01: // Stop
=======
            if (!isRemoteRunning || filename != fseqName)
>>>>>>> 77f77e28
            {
                // DEBUG_V ("Stop");
                if (fseqName != "")
                {
                    fseqFile.close ();
                }
                StopPlaying ();
                break;
            }

<<<<<<< HEAD
            case 0x02: // Sync
            {
                // DEBUG_V ("Sync");

                if (!isRemoteRunning || filename != fseqName)
                {
                    ProcessSyncPacket (0x00, filename, frame); // need to start first
                }

                if (isRemoteRunning)
                {
                    int diff = (frame - fseqCurrentFrameId);
                    if (diff > 2 || diff < -2)
                    {
                        // reset the start time which will then trigger a new frame time
                        fseqStartMillis = millis () - frameStepTime * frame;
                        // DEBUF_V("Large diff %d\n", diff);
                    }
=======
            if (isRemoteRunning)
            {
                int diff = (frame - fseqCurrentFrameId);
                if (diff > 2 || diff < -2)
                {
                    // reset the start time which will then trigger a new frame time
                    fseqStartMillis = millis () - frameStepTime * frame;
                    DEBUG_V (String (F ("Large diff: ")) + String (diff));
>>>>>>> 77f77e28
                }
                break;
            }

            case 0x03: // Open
            {
                StartPlaying (filename, frame);
                break;
            }

            default:
            {
                // DEBUG_V (String (F ("ERROR: Unknown Action: ")) + String (action));
                break;
            }

        } // switch
    } while (false);

    // DEBUG_END;
} // ProcessSyncPacket

//-----------------------------------------------------------------------------
void c_FPPDiscovery::ProcessBlankPacket ()
{
    // DEBUG_START;
    if (AllowedToRemotePlayFiles())
    {
        memset (outputBuffer, 0x0, outputBufferSize);
    }
    // DEBUG_END;
} // ProcessBlankPacket

//-----------------------------------------------------------------------------
void c_FPPDiscovery::sendPingPacket ()
{
    // DEBUG_START;
    FPPPingPacket packet;
    memset (packet.raw, 0, sizeof (packet));
    packet.raw[0] = 'F';
    packet.raw[1] = 'P';
    packet.raw[2] = 'P';
    packet.raw[3] = 'D';
    packet.packet_type = 0x04;
    packet.data_len = 294;
    packet.ping_version = 0x3;
    packet.ping_subtype = 0x0; // 1 is to "discover" others, we don't need that
    packet.ping_hardware = FPP_TYPE_ID;

    const char* version = VERSION.c_str ();
    uint16_t v = (uint16_t)atoi (version);
    packet.versionMajor = (v >> 8) + ((v & 0xFF) << 8);
    v = (uint16_t)atoi (&version[2]);
    packet.versionMinor = (v >> 8) + ((v & 0xFF) << 8);

    packet.operatingMode = (AllowedToRemotePlayFiles()) ? 0x08 : 0x01; // Support remote mode : Bridge Mode

    uint32_t ip = static_cast<uint32_t>(WiFi.localIP ());
    memcpy (packet.ipAddress, &ip, 4);
    strcpy (packet.hostName, config.hostname.c_str());
    strcpy (packet.version, version);
    strcpy (packet.hardwareType, FPP_VARIANT_NAME);
    packet.ranges[0] = 0;

    udp.broadcastTo (packet.raw, sizeof (packet), FPP_DISCOVERY_PORT);

    // DEBUG_END;
} // sendPingPacket

#ifdef PRINT_DEBUG
//-----------------------------------------------------------------------------
static void printReq (AsyncWebServerRequest* request, bool post)
{
    int params = request->params ();
    for (int i = 0; i < params; i++)
    {
        AsyncWebParameter* p = request->getParam (i);
        if (p->isFile ())
        { //p->isPost() is also true
            LOG_PORT.printf ("FILE[%s]: %s, size: %u\n", p->name ().c_str (), p->value ().c_str (), p->size ());
        }
        else if (p->isPost ())
        {
            LOG_PORT.printf ("POST[%s]: %s\n", p->name ().c_str (), p->value ().c_str ());
        }
        else
        {
            LOG_PORT.printf ("GET[%s]: %s\n", p->name ().c_str (), p->value ().c_str ());
        }
    }
} // printReq
#else
#define printReq
#endif // !def PRINT_DEBUG

//-----------------------------------------------------------------------------
void c_FPPDiscovery::BuildFseqResponse (String fname, File fseq, String & resp)
{
    // DEBUG_START;

    DynamicJsonDocument JsonDoc (4*1024);
    JsonObject JsonData = JsonDoc.to<JsonObject> ();

    FSEQHeader fsqHeader;
    fseq.seek (0);
    fseq.read ((uint8_t*)&fsqHeader, sizeof (fsqHeader));

    JsonData["Name"]            = fname;
    JsonData["Version"]         = String (fsqHeader.majorVersion) + "." + String (fsqHeader.minorVersion);
    JsonData["ID"]              = int64String (fsqHeader.id);
    JsonData["StepTime"]        = String (fsqHeader.stepTime);
    JsonData["NumFrames"]       = String (fsqHeader.TotalNumberOfFramesInSequence);
    JsonData["CompressionType"] = fsqHeader.compressionType;

    uint32_t maxChannel = fsqHeader.channelCount;

    if (0 != fsqHeader.numSparseRanges)
    {
        JsonArray  JsonDataRanges = JsonData.createNestedArray ("Ranges");

        maxChannel = 0;

        uint8_t* RangeDataBuffer = (uint8_t*)malloc (6 * fsqHeader.numSparseRanges);
        FSEQRangeEntry* CurrentFSEQRangeEntry = (FSEQRangeEntry*)RangeDataBuffer;

        fseq.seek (fsqHeader.numCompressedBlocks * 8 + 32);
        fseq.read (RangeDataBuffer, sizeof(FSEQRangeEntry) * fsqHeader.numSparseRanges);

        for (int CurrentRangeIndex = 0;
             CurrentRangeIndex < fsqHeader.numSparseRanges;
             CurrentRangeIndex++, CurrentFSEQRangeEntry++)
        {
            uint32_t RangeStart  = read24 (CurrentFSEQRangeEntry->Start);
            uint32_t RangeLength = read24 (CurrentFSEQRangeEntry->Length);

            JsonObject JsonRange = JsonDataRanges.createNestedObject ();
            JsonRange["Start"]  = String (RangeStart);
            JsonRange["Length"] = String (RangeLength);

            if ((RangeStart + RangeLength - 1) > maxChannel)
            {
                maxChannel = RangeStart + RangeLength - 1;
            }
        }

        free (RangeDataBuffer);
    }

    JsonData["MaxChannel"]   = String (maxChannel);
    JsonData["ChannelCount"] = String (fsqHeader.channelCount);

    uint32_t FileOffsetToCurrentHeaderRecord = read16 ((uint8_t*)&fsqHeader.headerLen);
    uint32_t FileOffsetToStartOfSequenceData = read16 ((uint8_t*)&fsqHeader.dataOffset); // DataOffset

    // DEBUG_V (String ("FileOffsetToCurrentHeaderRecord: ") + String (FileOffsetToCurrentHeaderRecord));
    // DEBUG_V (String ("FileOffsetToStartOfSequenceData: ") + String (FileOffsetToStartOfSequenceData));

    if (FileOffsetToCurrentHeaderRecord < FileOffsetToStartOfSequenceData)
    {
        JsonArray  JsonDataHeaders = JsonData.createNestedArray ("variableHeaders");

        char FSEQVariableDataHeaderBuffer[sizeof (FSEQVariableDataHeader) + 1];
        memset ((uint8_t*)FSEQVariableDataHeaderBuffer, 0x00, sizeof (FSEQVariableDataHeaderBuffer));
        FSEQVariableDataHeader* pCurrentVariableHeader = (FSEQVariableDataHeader*)FSEQVariableDataHeaderBuffer;

        while (FileOffsetToCurrentHeaderRecord < FileOffsetToStartOfSequenceData)
        {
            fseq.seek (FileOffsetToCurrentHeaderRecord);
            fseq.read ((uint8_t*)FSEQVariableDataHeaderBuffer, sizeof (FSEQVariableDataHeader));

            int VariableDataHeaderTotalLength = read16 ((uint8_t*)&(pCurrentVariableHeader->length));
            int VariableDataHeaderDataLength  = VariableDataHeaderTotalLength - sizeof (FSEQVariableDataHeader);

            String HeaderTypeCode (pCurrentVariableHeader->type);

            if ((HeaderTypeCode == "mf") || (HeaderTypeCode == "sp") )
            {
                char * VariableDataHeaderDataBuffer = (char*)malloc (VariableDataHeaderDataLength + 1);
                memset (VariableDataHeaderDataBuffer, 0x00, VariableDataHeaderDataLength + 1);

                fseq.read ((uint8_t*)VariableDataHeaderDataBuffer, VariableDataHeaderDataLength);

                JsonObject JsonDataHeader = JsonDataHeaders.createNestedObject ();
                JsonDataHeader[HeaderTypeCode] = String (VariableDataHeaderDataBuffer);

                free (VariableDataHeaderDataBuffer);
            }

            FileOffsetToCurrentHeaderRecord += VariableDataHeaderTotalLength + sizeof (FSEQVariableDataHeader);
        } // while there are headers to process
    } // there are headers to process

    serializeJson (JsonData, resp);

    // DEBUG_END;

} // BuildFseqResponse

//-----------------------------------------------------------------------------
void c_FPPDiscovery::ProcessGET (AsyncWebServerRequest* request)
{
    // DEBUG_START;
    printReq(request, false);

    do // once
    {
        if (!request->hasParam ("path"))
        {
            request->send (404);
            break;
        }

        String path = request->getParam ("path")->value ();
        if (path.startsWith ("/api/sequence/") && AllowedToRemotePlayFiles())
        {
            String seq = path.substring (14);
            if (seq.endsWith ("/meta"))
            {
                seq = seq.substring (0, seq.length () - 5);
                ProcessSyncPacket (0x1, "", 0); //must stop
                if (SDFS.exists (seq))
                {
                    File file = SDFS.open(seq, "r");
                    if (file.size () > 0)
                    {
                        // found the file. return metadata as json
                        String resp = "";
                        BuildFseqResponse (seq, file, resp);
                        file.close ();
                        request->send (200, "application/json", resp);
                        break;
                    }
					else
					{
                        LOG_PORT.printf("File doesn't exist: %s\n", seq.c_str());
                    }
                }
            }
        }
        request->send (404);

    } while (false); // do once

    // DEBUG_END;

} // ProcessGET

//-----------------------------------------------------------------------------
void c_FPPDiscovery::ProcessPOST (AsyncWebServerRequest* request)
{
    // DEBUG_START;
    printReq(request, true);

    do // once
    {
        String path = request->getParam ("path")->value ();
        // DEBUG_V (String(F("path: ")) + path);

        if (path != "uploadFile")
        {
            request->send (404);
            break;
        }

        String filename = request->getParam ("filename")->value ();
        // DEBUG_V (String(F("filename: ")) + filename);

        if (!SDFS.exists (filename))
        {
            LOG_PORT.println (String (F ("c_FPPDiscovery::ProcessPOST: File Does Not Exist - filename: ")) + filename);
            request->send (404);
            break;
        }

        File file = SDFS.open(filename, "r");
        String resp = "";
        BuildFseqResponse (filename, file, resp);
        file.close ();
        request->send (200, F ("application/json"), resp);

    } while (false);

    // DEBUG_END;
}

//-----------------------------------------------------------------------------
void c_FPPDiscovery::ProcessFile (AsyncWebServerRequest* request, String filename, size_t index, uint8_t* data, size_t len, bool final)
{
    // DEBUG_START;
    //LOG_PORT.printf("In ProcessFile: %s    idx: %d    RangeLength: %d    final: %d\n",filename.c_str(), index, RangeLength, final? 1 : 0);
    //printReq(request, false);
    request->send (404);
    // DEBUG_END;

} // ProcessFile

//-----------------------------------------------------------------------------
// the blocks come in very small (~500 bytes) we'll accumulate in a buffer
// so the writes out to SD can be more in line with what the SD file system can handle
#define BUFFER_LEN 8192
void c_FPPDiscovery::ProcessBody (AsyncWebServerRequest* request, uint8_t* data, size_t len, size_t index, size_t total)
{
    // DEBUG_START;

    if (!index)
    {
        //LOG_PORT.printf("In process Body:    idx: %d    RangeLength: %d    total: %d\n", index, RangeLength, total);
        printReq (request, false);

        String path = request->getParam ("path")->value ();
        if (path == "uploadFile")
        {
            ProcessSyncPacket (0x1, "", 0); //must stop

            inFileUpload = true;

            String filename = request->getParam ("filename")->value ();
            SDFS.remove (filename);
            fseqFile = SDFS.open (filename, "w");
            bufCurPos = 0;
            if (buffer == nullptr)
            {
                buffer = (uint8_t*)malloc (BUFFER_LEN);
            }
        }
    }

    if (inFileUpload)
    {
        if (buffer && ((bufCurPos + len) > BUFFER_LEN))
        {
            int i = fseqFile.write (buffer, bufCurPos);
            // LOG_PORT.printf("Write1: %u/%u    Pos: %d   Resp: %d\n", index, total, bufCurPos,  i);
            bufCurPos = 0;
        }

        if ((buffer == nullptr) || (len >= BUFFER_LEN))
        {
            int i = fseqFile.write (data, len);
            // LOG_PORT.printf("Write2: %u/%u    Resp: %d\n", index, total, i);
        }
        else
        {
            memcpy (&buffer[bufCurPos], data, len);
            bufCurPos += len;
        }
    }

    if (index + len == total)
    {
        if (bufCurPos)
        {
            int i = fseqFile.write (buffer, bufCurPos);
            //LOG_PORT.printf("Write3: %u/%u   Pos: %d   Resp: %d\n", index, total, bufCurPos, i);
        }

        fseqFile.close ();
        inFileUpload = false;
        free (buffer);
        buffer = nullptr;
    }

    // DEBUG_END;
}

//-----------------------------------------------------------------------------
void c_FPPDiscovery::GetSysInfoJSON (JsonObject & jsonResponse)
{
    // DEBUG_START;

    jsonResponse[F ("HostName")]        = config.hostname;
    jsonResponse[F ("HostDescription")] = config.id;
    jsonResponse[F ("Platform")]        = "ESPixelStick";
    jsonResponse[F ("Variant")]         = FPP_VARIANT_NAME;
    jsonResponse[F ("Mode")]            = (true == AllowedToRemotePlayFiles()) ? "remote" : "bridge";
    jsonResponse[F ("Version")]         = VERSION;

    const char* version = VERSION.c_str ();
    uint16_t v = (uint16_t)atoi (version);

    jsonResponse[F ("majorVersion")] = (uint16_t)atoi (version);
    jsonResponse[F ("minorVersion")] = (uint16_t)atoi (&version[2]);
    jsonResponse[F ("typeId")]       = FPP_TYPE_ID;

    JsonObject jsonResponseUtilization = jsonResponse.createNestedObject (F("Utilization"));
    jsonResponseUtilization["MemoryFree"] = ESP.getFreeHeap ();
    jsonResponseUtilization["Uptime"]     = millis ();

    jsonResponse[F ("rssi")] = WiFi.RSSI ();
    JsonArray jsonResponseIpAddresses = jsonResponse.createNestedArray (F ("IPS"));
    jsonResponseIpAddresses.add(WiFi.localIP ().toString ());

    // DEBUG_END;

} // GetSysInfoJSON

//-----------------------------------------------------------------------------
void c_FPPDiscovery::ProcessFPPJson (AsyncWebServerRequest* request)
{
    // DEBUG_START;
    printReq(request, false);

    do // once
    {
        if (!request->hasParam ("command"))
        {
            request->send (404);
            // DEBUG_V (String ("Missing Param: 'command' "));

            break;
        }

        DynamicJsonDocument JsonDoc (2048);
        JsonObject JsonData = JsonDoc.to<JsonObject> ();

        String command = request->getParam ("command")->value ();
        // DEBUG_V (String ("command: ") + command);

        if (command == "getFPPstatus")
        {
            String adv = "false";
            if (request->hasParam ("advancedView"))
            {
                adv = request->getParam ("advancedView")->value ();
            }

            JsonObject JsonDataMqtt = JsonData.createNestedObject(F("MQTT"));

            JsonDataMqtt[F ("configured")] = false;
            JsonDataMqtt[F ("connected")]  = false;

            JsonObject JsonDataCurrentPlaylist = JsonData.createNestedObject (F ("current_playlist"));

            JsonDataCurrentPlaylist[F ("count")]       = "0";
            JsonDataCurrentPlaylist[F ("description")] = "";
            JsonDataCurrentPlaylist[F ("index")]       = "0";
            JsonDataCurrentPlaylist[F ("playlist")]    = "";
            JsonDataCurrentPlaylist[F ("type")]        = "";

            JsonData["volume"]         = 70;
            JsonData["media_filename"] = "";
            JsonData["fppd"]           = "running";
            JsonData["current_song"]   = "";

            int mseconds      = fseqCurrentFrameId * frameStepTime;
            int msecondsTotal = frameStepTime * TotalNumberOfFramesInSequence;

            int secs    = mseconds / 1000;
            int secsTot = msecondsTotal / 1000;

            JsonData[F ("current_sequence")] = fseqName;
            JsonData[F ("playlist")] = fseqName;
            JsonData[F ("seconds_elapsed")] = String (secs);
            JsonData[F ("seconds_played")] = String (secs);
            JsonData[F ("seconds_remaining")] = String (secsTot - secs);
            JsonData[F ("sequence_filename")] = fseqName;

            if (false == isRemoteRunning)
            {
                JsonData[F ("status")] = 0;
                JsonData[F ("status_name")] = F ("idle");
            }
            else
            {
                JsonData[F ("status")] = 1;
                JsonData[F ("status_name")] = F ("playing");
            }

            int mins = secs / 60;
            secs = secs % 60;

            secsTot    = secsTot - secs;
            int minRem = secsTot / 60;
            secsTot    = secsTot % 60;

            char buf[8];
            sprintf (buf, "%02d:%02d", mins, secs);
            JsonData[F ("time_elapsed")] = buf;

            sprintf (buf, "%02d:%02d", minRem, secsTot);
            JsonData[F ("time_remaining")] = buf;

            if (AllowedToRemotePlayFiles())
            {
                JsonData[F("mode")] = 8;
                JsonData[F("mode_name")] = F ("remote");
            }
            else
            {
                JsonData["mode"] = 1;
                JsonData["mode_name"] = F("bridge");
            }

            if (adv == "true")
            {
                JsonObject JsonDataAdvancedView = JsonData.createNestedObject (F ("advancedView"));
                GetSysInfoJSON (JsonDataAdvancedView);
            }

            String Response;
            serializeJson (JsonDoc, Response);
            // DEBUG_V (String ("JsonDoc: ") + Response);
            request->send (200, F("application/json"), Response);

            break;
        }

        if (command == "getSysInfo")
        {
            GetSysInfoJSON (JsonData);

            String resp = "";
            serializeJson (JsonData, resp);
            // DEBUG_V (String ("JsonDoc: ") + resp);
            request->send (200, F("application/json"), resp);

            break;
        }

        if (command == "getHostNameInfo")
        {
            JsonData[F("HostName")] = config.hostname;
            JsonData[F("HostDescription")] = config.id;

            String resp;
            serializeJson (JsonData, resp);
            // DEBUG_V (String ("resp: ") + resp);
            request->send (200, F("application/json"), resp);

            break;
        }

        // DEBUG_V (String ("Unknown command: ") + command);
        request->send (404);

    } while (false);

    // DEBUG_END;

} // ProcessFPPJson

//-----------------------------------------------------------------------------
void c_FPPDiscovery::StartPlaying (String & filename, uint32_t frameId)
{
    // DEBUG_START;
    // DEBUG_V (String("Open:: filename: ") + filename);

    do // once
    {
        if (isRemoteRunning || filename != "")
        {
            ProcessSyncPacket (0x01, filename, frameId); //need to stop first
        }

        // clear the play file tracking data
        StopPlaying ();

        if (inFileUpload || failedFseqName == filename)
        {
            // DEBUG_V ("Uploading or this file failed to previously open");
            break;
        }

        if ((String("...") == filename) || (0 == filename.length()))
        {
            // DEBUG_V("ignore the not playing a file indicator");
            break;
        }

        fseqFile = SDFS.open(String ("/") + filename, "r");

        if (fseqFile.size () < 1)
        {
            LOG_PORT.println (String (F("FPPDiscovery::StartPlaying:: Could not open: filename: ")) + filename);
            failedFseqName = filename;
            fseqFile.close ();
            break;
        }

        FSEQHeader fsqHeader;
        fseqFile.seek (0);
        fseqFile.read ((uint8_t*)&fsqHeader, sizeof (fsqHeader));

        if (fsqHeader.majorVersion != 2 || fsqHeader.compressionType != 0)
        {
            LOG_PORT.println (String (F("FPPDiscovery::StartPlaying:: Could not start. ")) + filename + F(" is not a v2 uncompressed sequence"));
            // DEBUG_V ("not a v2 uncompressed sequence");

            failedFseqName = filename;
            fseqFile.close ();

            break;
        }

        // DEBUG_V ("Starting file output");

        isRemoteRunning               = true;
        fseqName                      = filename;
        fseqCurrentFrameId            = 0;
        dataOffset                    = fsqHeader.dataOffset;
        channelsPerFrame              = fsqHeader.channelCount;
        frameStepTime                 = fsqHeader.stepTime;
        TotalNumberOfFramesInSequence = fsqHeader.TotalNumberOfFramesInSequence;
        fseqStartMillis               = millis () - (frameStepTime * frameId);

        LOG_PORT.println (String (F ("FPPDiscovery::StartPlaying:: Playing:  '")) + filename + "'" );

    } while (false);

    // DEBUG_END;

} // StartPlaying

//-----------------------------------------------------------------------------
void c_FPPDiscovery::StopPlaying ()
{
    // DEBUG_START;

    if (0 != fseqName.length ())
    {
        LOG_PORT.println (String (F ("FPPDiscovery::StopPlaying '")) + fseqName + "'");
    }

    isRemoteRunning = false;

    fseqName = "";
    fseqCurrentFrameId = 0;
    frameStepTime = 0;
    TotalNumberOfFramesInSequence = 0;
    dataOffset = 0;
    channelsPerFrame = 0;

    fseqFile.close ();

    // blank the display
    memset (outputBuffer, 0x0, outputBufferSize);

    // DEBUG_END;

} // StopPlaying

//-----------------------------------------------------------------------------
void c_FPPDiscovery::GetListOfFiles (char * ResponseBuffer)
{
    // DEBUG_START;

    DynamicJsonDocument ResponseJsonDoc (2048);
    if (0 == ResponseJsonDoc.capacity ())
    {
        LOG_PORT.println (F ("ERROR: Failed to allocate memory for the GetListOfFiles web request response."));
    }
    JsonArray FileArray = ResponseJsonDoc.createNestedArray (F ("files"));

    File dir = SDFS.open("/", "r");
    ResponseJsonDoc["SdCardPresent"] = SdcardIsInstalled ();

    while (true)
    {
        File entry = dir.openNextFile ();

        if (!entry)
        {
            // no more files
            break;
        }

        String EntryName = String(entry.name ());
        EntryName = EntryName.substring ((('/' == EntryName[0]) ? 1 : 0));
        // DEBUG_V ("EntryName: " + EntryName);
        // DEBUG_V ("EntryName.length(): " + String(EntryName.length ()));

        if ((0 != EntryName.length()) && (EntryName != String(F("System Volume Information"))))
        {
            // DEBUG_V ("Adding File: '" + EntryName + "'");

            JsonObject CurrentFile = FileArray.createNestedObject ();
            CurrentFile[F ("name")] = EntryName;
        }

        entry.close ();
    }

    String ResponseText;
    serializeJson (ResponseJsonDoc, ResponseText);

    // DEBUG_V (ResponseText);
    strcat (ResponseBuffer, ResponseText.c_str ());

    // DEBUG_END;

} // GetListOfFiles

//-----------------------------------------------------------------------------
void c_FPPDiscovery::DeleteFseqFile (String & FileNameToDelete)
{
    // DEBUG_START;

    // DEBUG_V (FileNameToDelete);

    if (!FileNameToDelete.startsWith ("/"))
    {
        FileNameToDelete = "/" + FileNameToDelete;
    }

    LOG_PORT.println (String(F("Deleting File: '")) + FileNameToDelete + "'");
    SDFS.remove(FileNameToDelete);

    // DEBUG_END;
} // DeleteFseqFile

//-----------------------------------------------------------------------------
void c_FPPDiscovery::SetSpiIoPins (uint8_t miso, uint8_t mosi, uint8_t clock, uint8_t cs)
{
    miso_pin = miso;
    mosi_pin = mosi;
    clk_pin  = clock;
    cs_pin   = cs;

 //   SPI.end ();
#ifdef ESP32
    SPI.begin (clk_pin, miso_pin, mosi_pin, cs_pin);
#else
//    SPI.begin ();
#endif

    SDFS.end();

    SDFSConfig sdcfg;
    SPISettings spicfg;

//    spicfg._clock = 10;
//    sdcfg.setSPI(spicfg);
    sdcfg.setCSPin(cs_pin);


    if (!SDFS.begin())
    {
        LOG_PORT.println (String (F ("FPPDiscovery: No SD card")));
    }

} // SetSpiIoPins

//-----------------------------------------------------------------------------
void c_FPPDiscovery::PlayFile (String & NewFileName)
{
    // DEBUG_START;
    // Having an autoplay file means the AutoPlay file takes precedence over the remote player
    // if no file is playing then just start the new autoplay file.
    // if the AP file is empty then revert to remote operation.
    // if already in remote, do nothing

    // are we playing a file
    if ((0 != fseqName.length ()) && (AutoPlayFileName != NewFileName))
    {
        // Whatever we are playing, it is not the new autoplay file
        StopPlaying ();
    }

    AutoPlayFileName = NewFileName;

    // DEBUG_V ();

    // do we have an autoplay file to play?
    if ((0 != AutoPlayFileName.length ()) && (true == hasBeenInitialized))
    {
        // start playing the new autoplay file
        StartPlaying (AutoPlayFileName, 0);
    }

    // DEBUG_END;

} // PlayFile

//-----------------------------------------------------------------------------
bool c_FPPDiscovery::AllowedToRemotePlayFiles()
{
//    return ((hasSDStorage == true) && (String(F(Stop_FPP_RemotePlay)) == AutoPlayFileName));
    return (hasSDStorage == true);
} // AllowedToRemotePlayFiles

c_FPPDiscovery FPPDiscovery;<|MERGE_RESOLUTION|>--- conflicted
+++ resolved
@@ -383,11 +383,8 @@
         case 0x04: //Ping Packet
         {
             FPPPingPacket* pingPacket = reinterpret_cast<FPPPingPacket*>(_packet.data ());
-<<<<<<< HEAD
+
             if (pingPacket->ping_subtype == 0x01)
-=======
-            if ((pingPacket->ping_subtype == 0x00) || (pingPacket->ping_subtype == 0x01))
->>>>>>> 77f77e28
             {
                 // DEBUG_V (String (F ("FPPPing discovery packet")));
                 // received a discover ping packet, need to send a ping out
@@ -431,32 +428,10 @@
 void c_FPPDiscovery::ProcessSyncPacket (uint8_t action, String filename, uint32_t frame)
 {
     // DEBUG_START;
-<<<<<<< HEAD
     do // once
-=======
-
-    // DEBUG_V (String("action: ") + String(action) + " ; filename: " + filename + " ; frame: " + String(frame));
-
-    if (!AllowedToRemotePlayFiles())
-    {
-        return;
-    }
-
-    switch (action)
->>>>>>> 77f77e28
     {
         if (false == IsEnabled)
         {
-<<<<<<< HEAD
-=======
-            // DEBUG_V("Start");
-            if (filename != fseqName)
-            {
-                ProcessSyncPacket (0x01, filename, frame); // stop
-                ProcessSyncPacket (0x03, filename, frame); // need to open the file
-            }
-
->>>>>>> 77f77e28
             break;
         }
 
@@ -481,11 +456,7 @@
                 break;
             }
 
-<<<<<<< HEAD
             case 0x01: // Stop
-=======
-            if (!isRemoteRunning || filename != fseqName)
->>>>>>> 77f77e28
             {
                 // DEBUG_V ("Stop");
                 if (fseqName != "")
@@ -496,7 +467,6 @@
                 break;
             }
 
-<<<<<<< HEAD
             case 0x02: // Sync
             {
                 // DEBUG_V ("Sync");
@@ -515,16 +485,6 @@
                         fseqStartMillis = millis () - frameStepTime * frame;
                         // DEBUF_V("Large diff %d\n", diff);
                     }
-=======
-            if (isRemoteRunning)
-            {
-                int diff = (frame - fseqCurrentFrameId);
-                if (diff > 2 || diff < -2)
-                {
-                    // reset the start time which will then trigger a new frame time
-                    fseqStartMillis = millis () - frameStepTime * frame;
-                    DEBUG_V (String (F ("Large diff: ")) + String (diff));
->>>>>>> 77f77e28
                 }
                 break;
             }
