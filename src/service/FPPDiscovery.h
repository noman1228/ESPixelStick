--- conflicted
+++ resolved
@@ -39,20 +39,6 @@
 {
 public:
 
-<<<<<<< HEAD
-=======
-#   define SD_CARD_MISO_PIN    19
-#   define SD_CARD_MOSI_PIN    23
-#   define SD_CARD_CLK_PIN     18
-#   define SD_CARD_CLK_MHZ     SD_SCK_MHZ(50)  // 50 MHz SPI clock
-
-#   ifdef ARDUINO_ARCH_ESP32
-#     define SD_CARD_CS_PIN      4
-#   else
-#     define SD_CARD_CS_PIN      15
-#   endif
-
->>>>>>> 64361356
 #   define Stop_FPP_RemotePlay "..."
 
 private:
@@ -76,11 +62,11 @@
     uint8_t* outputBuffer;
     uint16_t outputBufferSize;
     bool inFileUpload = false;
-    String UploadFileName;
     bool hasBeenInitialized = false;
     bool IsEnabled = false;
     uint8_t* buffer = nullptr;
     int bufCurPos = 0;
+    String UploadFileName;
 
     void GetSysInfoJSON    (JsonObject& jsonResponse);
     void BuildFseqResponse (String fname, c_FileMgr::FileId fseq, String & resp);
@@ -93,34 +79,16 @@
 
     void begin ();
 
-<<<<<<< HEAD
     void ProcessFPPJson   (AsyncWebServerRequest* request);
     void ProcessGET       (AsyncWebServerRequest* request);
     void ProcessPOST      (AsyncWebServerRequest* request);
     void ProcessFile      (AsyncWebServerRequest* request, String filename, size_t index, uint8_t* data, size_t len, bool final);
     void ProcessBody      (AsyncWebServerRequest* request, uint8_t* data, size_t len, size_t index, size_t total);
     void ReadNextFrame    (uint8_t* outputBuffer, uint16_t outputBufferSize);
-    void sendPingPacket   ();
+    void sendPingPacket    (IPAddress destination = IPAddress(255, 255, 255, 255));
     void PlayFile         (String & FileToPlay);
     void Enable           (void);
     void Disable          (void);
-=======
-    void ProcessFPPJson    (AsyncWebServerRequest* request);
-    void ProcessGET        (AsyncWebServerRequest* request);
-    void ProcessPOST       (AsyncWebServerRequest* request);
-    void ProcessFile       (AsyncWebServerRequest* request, String filename, size_t index, uint8_t* data, size_t len, bool final);
-    void ProcessBody       (AsyncWebServerRequest* request, uint8_t* data, size_t len, size_t index, size_t total);
-    void ReadNextFrame     (uint8_t* outputBuffer, uint16_t outputBufferSize);
-    void GetListOfFiles    (char * ResponseBuffer);
-    void DeleteFseqFile    (String & FileNameToDelete);
-    void sendPingPacket    (IPAddress destination = IPAddress(255, 255, 255, 255));
-    void SetSpiIoPins      (uint8_t miso, uint8_t mosi, uint8_t clock, uint8_t cs);
-    void PlayFile          (String & FileToPlay);
-    void Enable            (void);
-    void Disable           (void);
-    bool SdcardIsInstalled () { return hasSDStorage; }
-    void handleFileUpload (String filename, size_t index, uint8_t* data, size_t len, bool final);
->>>>>>> 64361356
 };
 
 extern c_FPPDiscovery FPPDiscovery;