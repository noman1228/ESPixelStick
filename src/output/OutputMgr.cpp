--- conflicted
+++ resolved
@@ -95,11 +95,8 @@
     // {DEFAULT_RMT_7_GPIO,  uart_port_t (7)},
 #endif // ndef ESP32_CAM
     {DEFAULT_WS2801_DATA_GPIO, uart_port_t (-1)},
-<<<<<<< HEAD
 
 #endif // def ARDUINO_ARCH_ESP82666
-=======
->>>>>>> 478c5ce9
 
     {gpio_num_t::GPIO_NUM_10, uart_port_t (-1)},
 };
@@ -540,10 +537,6 @@
                     break;
                 }
 #endif // def ARDUINO_ARCH_ESP32
-<<<<<<< HEAD
-=======
-
->>>>>>> 478c5ce9
                 // DEBUG_V ("");
                 if (OM_IS_UART)
                 {
@@ -578,13 +571,6 @@
                     pOutputChannelDrivers[ChannelIndex] = new c_OutputTM1814Uart (ChannelIndex, dataPin, UartId, OutputType_TM1814);
                     // DEBUG_V ("");
                     break;
-<<<<<<< HEAD
-                }
-
-                LOG_PORT.println (CN_stars + String (F (" Cannot Start WS2811 for channel '")) + ChannelIndex + "'. " + CN_stars);
-                pOutputChannelDrivers[ChannelIndex] = new c_OutputDisabled (ChannelIndex, dataPin, UartId, OutputType_Disabled);
-                // DEBUG_V ("");
-=======
                 }
 
                 LOG_PORT.println (CN_stars + String (F (" Cannot Start WS2811 for channel '")) + ChannelIndex + "'. " + CN_stars);
@@ -608,30 +594,10 @@
                 pOutputChannelDrivers[ChannelIndex] = new c_OutputDisabled (ChannelIndex, dataPin, UartId, OutputType_Disabled);
                 // DEBUG_V ("");
 
->>>>>>> 478c5ce9
                 break;
             }
 #endif // def ARDUINO_ARCH_ESP32
 
-#ifdef ARDUINO_ARCH_ESP32
-            case e_OutputType::OutputType_WS2801:
-            {
-                if (ChannelIndex == OutputChannelId_SPI_1)
-                {
-                    // LOG_PORT.println (CN_stars + String (F (" Starting WS2811 RMT for channel '")) + ChannelIndex + "'. " + CN_stars);
-                    pOutputChannelDrivers[ChannelIndex] = new c_OutputWS2801Spi (ChannelIndex, dataPin, UartId, OutputType_WS2801);
-                    // DEBUG_V ("");
-                    break;
-                }
-
-                LOG_PORT.println (CN_stars + String (F (" Cannot Start WS2801 for channel '")) + ChannelIndex + "'. " + CN_stars);
-                pOutputChannelDrivers[ChannelIndex] = new c_OutputDisabled (ChannelIndex, dataPin, UartId, OutputType_Disabled);
-                // DEBUG_V ("");
-
-                break;
-            }
-#endif // def ARDUINO_ARCH_ESP32
-
             default:
             {
                 LOG_PORT.println (CN_stars + String (F (" Unknown output type: '")) + String (NewOutputChannelType) + String(F(" for channel '")) + ChannelIndex + String(F("'. Using disabled. ")) + CN_stars );
@@ -642,16 +608,9 @@
         } // end switch (NewChannelType)
 
         // DEBUG_V ("");
-<<<<<<< HEAD
         //String sDriverName;
         //pOutputChannelDrivers[ChannelIndex]->GetDriverName (sDriverName);
         //Serial.println (String (CN_stars) + " '" + sDriverName + F ("' Initialization for Output: ") + String (ChannelIndex) + " " + CN_stars);
-=======
-
-        String sDriverName;
-        pOutputChannelDrivers[ChannelIndex]->GetDriverName (sDriverName);
-        LOG_PORT.println (String (CN_stars) + " '" + sDriverName + F ("' Initialization for Output: ") + String (ChannelIndex) + " " + CN_stars);
->>>>>>> 478c5ce9
         if (StartDriver)
         {
             pOutputChannelDrivers[ChannelIndex]->Begin ();
