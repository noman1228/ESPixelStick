--- conflicted
+++ resolved
@@ -279,11 +279,7 @@
         for (auto CurrentOutput : pOutputChannelDrivers)
         {
             // DEBUG_V (String ("ChannelIndex: ") + String (ChannelIndex));
-<<<<<<< HEAD
-            // DEBUG_V (String("instantiate output type: ") + String(outputTypeId));
-=======
             // DEBUG_V (String ("instantiate output type: ") + String (outputTypeId));
->>>>>>> 6019cbba
             InstantiateNewOutputChannel (e_OutputChannelIds (ChannelIndex++), e_OutputType (outputTypeId));
             // DEBUG_V ("");
 
@@ -391,13 +387,8 @@
                 break;
             }
 
-<<<<<<< HEAD
             // String Temp;
             // pOutputChannelDrivers[ChannelIndex]->GetDriverName (Temp);
-=======
-            String Temp;
-            pOutputChannelDrivers[ChannelIndex]->GetDriverName (Temp);
->>>>>>> 6019cbba
             // DEBUG_V (String ("shut down the existing driver: ") + Temp);
             delete pOutputChannelDrivers[ChannelIndex];
             pOutputChannelDrivers[ChannelIndex] = nullptr;
@@ -560,11 +551,7 @@
                     // DEBUG_V ("");
                 }
 #endif // def ARDUINO_ARCH_ESP32
-<<<<<<< HEAD
-                else
-=======
                 else 
->>>>>>> 6019cbba
                 {
                     // LOG_PORT.println (String (F ("************** Starting WS2811 UART for channel '")) + ChannelIndex + "'. **************");
                     pOutputChannelDrivers[ChannelIndex] = new c_OutputWS2811Uart (ChannelIndex, dataPin, UartId, OutputType_WS2811);
