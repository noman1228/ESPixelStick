--- conflicted
+++ resolved
@@ -24,14 +24,6 @@
 
 #include "OutputPixel.hpp"
 
-<<<<<<< HEAD
-#ifdef ARDUINO_ARCH_ESP32
-#   include <soc/uart_reg.h>
-#   include <driver/uart.h>
-#endif
-
-=======
->>>>>>> 91e8cfba
 class c_OutputTM1814 : public c_OutputPixel
 {
 public:
