--- conflicted
+++ resolved
@@ -85,30 +85,18 @@
 
     if ((Num_Channels > OM_SERVO_PCA9685_CHANNEL_LIMIT) || (Num_Channels < 1))
     {
-<<<<<<< HEAD
-        log (String (F ("*** Requested channel count was not valid. Setting to ")) + OM_SERVO_PCA9685_CHANNEL_LIMIT + F (" ***"));
-=======
-        LOG_PORT.println (CN_stars + String (F (" Requested channel count was Not Valid. Setting to ")) + OM_SERVO_PCA9685_CHANNEL_LIMIT + " " + CN_stars);
->>>>>>> 91e8cfba
+        log (CN_stars + String (F (" Requested channel count was not valid. Setting to ")) + OM_SERVO_PCA9685_CHANNEL_LIMIT + " " + CN_stars);
         Num_Channels = OM_SERVO_PCA9685_CHANNEL_LIMIT;
         response = false;
     }
 
     if (Num_Channels < OM_SERVO_PCA9685_CHANNEL_LIMIT)
     {
-<<<<<<< HEAD
-        log (String (F ("*** Requested channel count was not valid. Insuficient number of input channels avaialable ***")));
+        log (CN_stars + String (F (" Requested channel count was not valid. Insuficient number of input channels avaialable ")) + CN_stars);
 
         for (int ChannelIndex = OM_SERVO_PCA9685_CHANNEL_LIMIT - 1; ChannelIndex > Num_Channels; ChannelIndex--)
         {
-            log (String (String(F ("*** Disabling channel '")) + String(ChannelIndex + 1) + String("' ***")));
-=======
-        LOG_PORT.println (CN_stars + String (F (" Requested channel count was Not Valid. Insuficient number of input channels avaialable ")) + CN_stars);
-
-        for (int ChannelIndex = OM_SERVO_PCA9685_CHANNEL_LIMIT - 1; ChannelIndex > Num_Channels; ChannelIndex--)
-        {
-            LOG_PORT.println (String (CN_stars + String(F (" Disabling channel '")) + String(ChannelIndex + 1) + "' " + CN_stars));
->>>>>>> 91e8cfba
+            log (String (CN_stars + String(F (" Disabling channel '")) + String(ChannelIndex + 1) + "' " + CN_stars));
             OutputList[ChannelIndex].Enabled = false;
         }
 
