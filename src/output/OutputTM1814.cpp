--- conflicted
+++ resolved
@@ -20,10 +20,6 @@
 #include "../ESPixelStick.h"
 #include "OutputTM1814.hpp"
 
-<<<<<<< HEAD
-
-=======
->>>>>>> 478c5ce9
 //----------------------------------------------------------------------------
 c_OutputTM1814::c_OutputTM1814 (c_OutputMgr::e_OutputChannelIds OutputChannelId,
     gpio_num_t outputGpio,
@@ -94,30 +90,18 @@
 {
     // DEBUG_START;
 
-<<<<<<< HEAD
-    // jsonConfig[CN_color_order] = "grbw";
-=======
     setFromJSON (CurrentLimit, jsonConfig, CN_currentlimit);
->>>>>>> 478c5ce9
 
     bool response = c_OutputPixel::SetConfig (jsonConfig);
 
     // Calculate our refresh time
     SetFrameDurration (float (TM1814_PIXEL_NS_BIT_TOTAL) / 1000.0);
 
-<<<<<<< HEAD
-    setFromJSON (CurrentLimit, jsonConfig, CN_currentlimit);
-
-    uint8_t PreambleValue = map (CurrentLimit, 1, 100, 0, 63);
-    memset ((void*)(&PreambleData.positive[0]),  PreambleValue, sizeof (PreambleData.positive));
-    memset ((void*)(&PreambleData.negative[0]), ~PreambleValue, sizeof (PreambleData.negative));
-=======
     uint8_t PreambleValue = map (CurrentLimit, 1, 100, 0, 63);
     // DEBUG_V (String (" CurrentLimit: ")   + String (CurrentLimit));
     // DEBUG_V (String ("PreambleValue: 0x") + String (PreambleValue, HEX));
     memset ((void*)(&PreambleData.normal[0]), ~PreambleValue, sizeof (PreambleData.normal));
     memset ((void*)(&PreambleData.inverted[0]),  PreambleValue, sizeof (PreambleData.inverted));
->>>>>>> 478c5ce9
 
     SetPreambleInformation ((uint8_t*)&PreambleData, sizeof (PreambleData));
 
