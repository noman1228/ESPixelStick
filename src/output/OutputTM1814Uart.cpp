--- conflicted
+++ resolved
@@ -48,12 +48,8 @@
 */
 static char ConvertIntensityToUartDataStream[] =
 {
+    0b11111100,     // (0) 0011 1111 (11)
     0b11000000,     // (0) 0000 0011 (11)
-    0b11111100,     // (0) 0011 1111 (11)
-<<<<<<< HEAD
-=======
-    0b11000000,     // (0) 0000 0011 (11)
->>>>>>> 478c5ce9
 };
 
 // forward declaration for the isr handler
