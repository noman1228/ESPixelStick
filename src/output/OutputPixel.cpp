--- conflicted
+++ resolved
@@ -141,7 +141,7 @@
 
     // DEBUG_V (String ("PrependNullCount: ") + String (PrependNullCount));
     // DEBUG_V (String (" AppendNullCount: ") + String (AppendNullCount));
- 
+
     c_OutputCommon::SetConfig (jsonConfig);
 
     bool response = validate ();
@@ -235,11 +235,7 @@
 
     if (zig_size > pixel_count)
     {
-<<<<<<< HEAD
         logcon (CN_stars + String (F (" Requested ZigZag size count was too high. Setting to ")) + pixel_count + " " + CN_stars);
-=======
-        LOG_PORT.println (CN_stars + String (F (" Requested ZigZag size count was too high. Setting to ")) + pixel_count + " " + CN_stars);
->>>>>>> 478c5ce9
         zig_size = pixel_count;
         response = false;
     }
