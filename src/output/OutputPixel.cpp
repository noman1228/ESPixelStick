/*
* OutputPixel.cpp - Pixel driver code for ESPixelStick UART
*
* Project: ESPixelStick - An ESP8266 / ESP32 and E1.31 based pixel driver
* Copyright (c) 2015 Shelby Merrick
* http://www.forkineye.com
*
*  This program is provided free for you to use in any way that you wish,
*  subject to the laws and regulations where you are using it.  Due diligence
*  is strongly suggested before using this code.  Please give credit where due.
*
*  The Author makes no warranty of any kind, express or implied, with regard
*  to this program or the documentation contained in this document.  The
*  Author shall not be liable in any event for incidental or consequential
*  damages in connection with, or arising out of, the furnishing, performance
*  or use of these programs.
*
*/

#include "../ESPixelStick.h"
#include "OutputPixel.hpp"

//----------------------------------------------------------------------------
c_OutputPixel::c_OutputPixel (c_OutputMgr::e_OutputChannelIds OutputChannelId,
    gpio_num_t outputGpio,
    uart_port_t uart,
    c_OutputMgr::e_OutputType outputType) :
    c_OutputCommon (OutputChannelId, outputGpio, uart, outputType),
    color_order ("rgb"),
    pixel_count (100),
    zig_size (0),
    group_size (1),
    gamma (1.0),
    brightness (100),
    pNextIntensityToSend (nullptr),
    RemainingPixelCount (0),
    numIntensityBytesPerPixel (3)
{
    // DEBUG_START;
    ColorOffsets.offset.r = 0;
    ColorOffsets.offset.g = 1;
    ColorOffsets.offset.b = 2;
    ColorOffsets.offset.w = 3;

    // DEBUG_END;
} // c_OutputPixel

//----------------------------------------------------------------------------
c_OutputPixel::~c_OutputPixel ()
{
    // DEBUG_START;

    // DEBUG_END;
} // ~c_OutputPixel

//----------------------------------------------------------------------------
void c_OutputPixel::GetConfig (ArduinoJson::JsonObject& jsonConfig)
{
    // DEBUG_START;

    jsonConfig[CN_color_order] = color_order;
    jsonConfig[CN_pixel_count] = pixel_count;
    jsonConfig[CN_group_size] = group_size;
    jsonConfig[CN_zig_size] = zig_size;
    jsonConfig[CN_gamma] = gamma;
    jsonConfig[CN_brightness] = brightness; // save as a 0 - 100 percentage
    jsonConfig[CN_interframetime] = InterFrameGapInMicroSec;
    jsonConfig[CN_prependnullcount] = PrependNullCount;
    jsonConfig[CN_appendnullcount] = AppendNullCount;

    c_OutputCommon::GetConfig (jsonConfig);

    // DEBUG_END;
} // GetConfig

//----------------------------------------------------------------------------
void c_OutputPixel::GetStatus (ArduinoJson::JsonObject& jsonStatus)
{
    c_OutputCommon::GetStatus (jsonStatus);

    // jsonStatus["pNextIntensityToSend"] = uint32_t(pNextIntensityToSend);
    // jsonStatus["RemainingIntensityCount"] = uint32_t(RemainingIntensityCount);

} // GetStatus

//----------------------------------------------------------------------------
void c_OutputPixel::SetOutputBufferSize (uint16_t NumChannelsAvailable)
{
    // DEBUG_START;
    // DEBUG_V (String ("NumChannelsAvailable: ") + String (NumChannelsAvailable));
    // DEBUG_V (String ("   GetBufferUsedSize: ") + String (c_OutputCommon::GetBufferUsedSize ()));
    // DEBUG_V (String ("         pixel_count: ") + String (pixel_count));
    // DEBUG_V (String ("       BufferAddress: ") + String ((uint32_t)(c_OutputCommon::GetBufferAddress ())));

    do // once
    {
        // are we changing size?
        if (NumChannelsAvailable == OutputBufferSize)
        {
            // DEBUG_V ("NO Need to change the buffer");
            break;
        }

        // DEBUG_V ("Need to change the output buffers");

        // Stop current output operation
        c_OutputCommon::SetOutputBufferSize (NumChannelsAvailable);

    } while (false);

    // DEBUG_END;
} // SetBufferSize

//----------------------------------------------------------------------------
void c_OutputPixel::SetPreambleInformation (uint8_t* PreambleStart, uint8_t NewPreambleSize)
{
    // DEBUG_START;

    pPreamble = PreambleStart;
    PreambleSize = NewPreambleSize;

    // DEBUG_END;

} // SetPreambleInformation

//----------------------------------------------------------------------------
bool c_OutputPixel::SetConfig (ArduinoJson::JsonObject& jsonConfig)
{
    // DEBUG_START;

    // enums need to be converted to uints for json
    setFromJSON (color_order, jsonConfig, CN_color_order);
    setFromJSON (pixel_count, jsonConfig, CN_pixel_count);
    setFromJSON (group_size, jsonConfig, CN_group_size);
    setFromJSON (zig_size, jsonConfig, CN_zig_size);
    setFromJSON (gamma, jsonConfig, CN_gamma);
    setFromJSON (brightness, jsonConfig, CN_brightness);
    setFromJSON (InterFrameGapInMicroSec, jsonConfig, CN_interframetime);
    setFromJSON (PrependNullCount, jsonConfig, CN_prependnullcount);
    setFromJSON (AppendNullCount, jsonConfig, CN_appendnullcount);

    // DEBUG_V (String ("PrependNullCount: ") + String (PrependNullCount));
    // DEBUG_V (String (" AppendNullCount: ") + String (AppendNullCount));
 
    c_OutputCommon::SetConfig (jsonConfig);

    bool response = validate ();

    AdjustedBrightness = map (brightness, 0, 100, 0, 256);
    // DEBUG_V (String ("brightness: ") + String (brightness));
    // DEBUG_V (String ("AdjustedBrightness: ") + String (AdjustedBrightness));

    updateGammaTable ();
    updateColorOrderOffsets ();

    // Update the config fields in case the validator changed them
    GetConfig (jsonConfig);

    ZigPixelCount = (2 > zig_size) ? pixel_count : zig_size;
    GroupPixelCount = (2 > group_size) ? 1 : group_size;

    // DEBUG_END;
    return response;

} // SetConfig

//----------------------------------------------------------------------------
void c_OutputPixel::updateGammaTable ()
{
    // DEBUG_START;
    double tempBrightness = double (brightness) / 100.0;
    // DEBUG_V (String ("tempBrightness: ") + String (tempBrightness));

    for (int i = 0; i < sizeof (gamma_table); ++i)
    {
        // ESP.wdtFeed ();
        gamma_table[i] = (uint8_t)min ((255.0 * pow (i * tempBrightness / 255, gamma) + 0.5), 255.0);
        // DEBUG_V (String ("i: ") + String (i));
        // DEBUG_V (String ("gamma_table[i]: ") + String (gamma_table[i]));
    }

    // DEBUG_END;
} // updateGammaTable

//----------------------------------------------------------------------------
void c_OutputPixel::updateColorOrderOffsets ()
{
    // DEBUG_START;
    // make sure the color order is all lower case
    color_order.toLowerCase ();

    // DEBUG_V (String ("color_order: ") + color_order);

         if (String (F ("wrgb")) == color_order) { ColorOffsets.offset.r = 3; ColorOffsets.offset.g = 0; ColorOffsets.offset.b = 1; ColorOffsets.offset.w = 2; numIntensityBytesPerPixel = 4; }
    else if (String (F ("rgbw")) == color_order) { ColorOffsets.offset.r = 0; ColorOffsets.offset.g = 1; ColorOffsets.offset.b = 2; ColorOffsets.offset.w = 3; numIntensityBytesPerPixel = 4; }
    else if (String (F ("grbw")) == color_order) { ColorOffsets.offset.r = 1; ColorOffsets.offset.g = 0; ColorOffsets.offset.b = 2; ColorOffsets.offset.w = 3; numIntensityBytesPerPixel = 4; }
    else if (String (F ("brgw")) == color_order) { ColorOffsets.offset.r = 1; ColorOffsets.offset.g = 2; ColorOffsets.offset.b = 0; ColorOffsets.offset.w = 3; numIntensityBytesPerPixel = 4; }
    else if (String (F ("rbgw")) == color_order) { ColorOffsets.offset.r = 0; ColorOffsets.offset.g = 2; ColorOffsets.offset.b = 1; ColorOffsets.offset.w = 3; numIntensityBytesPerPixel = 4; }
    else if (String (F ("gbrw")) == color_order) { ColorOffsets.offset.r = 2; ColorOffsets.offset.g = 0; ColorOffsets.offset.b = 1; ColorOffsets.offset.w = 3; numIntensityBytesPerPixel = 4; }
    else if (String (F ("bgrw")) == color_order) { ColorOffsets.offset.r = 2; ColorOffsets.offset.g = 1; ColorOffsets.offset.b = 0; ColorOffsets.offset.w = 3; numIntensityBytesPerPixel = 4; }
    else if (String (F ("grb"))  == color_order) { ColorOffsets.offset.r = 1; ColorOffsets.offset.g = 0; ColorOffsets.offset.b = 2; ColorOffsets.offset.w = 3; numIntensityBytesPerPixel = 3; }
    else if (String (F ("brg"))  == color_order) { ColorOffsets.offset.r = 1; ColorOffsets.offset.g = 2; ColorOffsets.offset.b = 0; ColorOffsets.offset.w = 3; numIntensityBytesPerPixel = 3; }
    else if (String (F ("rbg"))  == color_order) { ColorOffsets.offset.r = 0; ColorOffsets.offset.g = 2; ColorOffsets.offset.b = 1; ColorOffsets.offset.w = 3; numIntensityBytesPerPixel = 3; }
    else if (String (F ("gbr"))  == color_order) { ColorOffsets.offset.r = 2; ColorOffsets.offset.g = 0; ColorOffsets.offset.b = 1; ColorOffsets.offset.w = 3; numIntensityBytesPerPixel = 3; }
    else if (String (F ("bgr"))  == color_order) { ColorOffsets.offset.r = 2; ColorOffsets.offset.g = 1; ColorOffsets.offset.b = 0; ColorOffsets.offset.w = 3; numIntensityBytesPerPixel = 3; }
    else
    {
        color_order = F ("rgb");
        ColorOffsets.offset.r = 0;
        ColorOffsets.offset.g = 1;
        ColorOffsets.offset.b = 2;
        ColorOffsets.offset.w = 3;
        numIntensityBytesPerPixel = 3;
    } // default

    // DEBUG_V (String ("numIntensityBytesPerPixel: ") + String (numIntensityBytesPerPixel));

    // DEBUG_END;
} // updateColorOrderOffsets

//----------------------------------------------------------------------------
/*
*   Validate that the current values meet our needs
*
*   needs
*       data set in the class elements
*   returns
*       true - no issues found
*       false - had an issue and had to fix things
*/
bool c_OutputPixel::validate ()
{
    // DEBUG_START;
    bool response = true;

    if (zig_size > pixel_count)
    {
<<<<<<< HEAD
        log (String (F ("*** Requested ZigZag size count was too high. Setting to ")) + pixel_count + F (" ***"));
=======
        LOG_PORT.println (CN_stars + String (F (" Requested ZigZag size count was too high. Setting to ")) + pixel_count + " " + CN_stars);
>>>>>>> 7101309b
        zig_size = pixel_count;
        response = false;
    }

    // Default gamma value
    if (gamma <= 0)
    {
        gamma = 2.2;
        response = false;
    }

    // Max brightness value
    if (brightness > 100)
    {
        brightness = 100;
        // DEBUG_V (String ("brightness: ") + String (brightness));
        response = false;
    }

    // DEBUG_END;
    return response;

} // validate

//----------------------------------------------------------------------------
void c_OutputPixel::SetFrameDurration (float IntensityBitTimeInUs, uint16_t BlockSize, float BlockDelayUs)
{
    // DEBUG_START;
    if (0 == BlockSize) { BlockSize = 1; }

    float TotalIntensityBytes = OutputBufferSize * group_size;
    float TotalNullBytes = (PrependNullCount + AppendNullCount) * numIntensityBytesPerPixel;
    float TotalBytesOfIntensityData = (TotalIntensityBytes + TotalNullBytes + PreambleSize);
    float TotalBits = TotalBytesOfIntensityData * 8.0;
    uint16_t NumBlocks = uint16_t (TotalBytesOfIntensityData / float (BlockSize));
    int TotalBlockDelayUs = int (float (NumBlocks) * BlockDelayUs);

    FrameMinDurationInMicroSec = (IntensityBitTimeInUs * TotalBits) + InterFrameGapInMicroSec + TotalBlockDelayUs;

    // DEBUG_V (String ("          OutputBufferSize: ") + String (OutputBufferSize));
    // DEBUG_V (String ("                group_size: ") + String (group_size));
    // DEBUG_V (String ("       TotalIntensityBytes: ") + String (TotalIntensityBytes));
    // DEBUG_V (String ("          PrependNullCount: ") + String (PrependNullCount));
    // DEBUG_V (String ("           AppendNullCount: ") + String (AppendNullCount));
    // DEBUG_V (String (" numIntensityBytesPerPixel: ") + String (numIntensityBytesPerPixel));
    // DEBUG_V (String ("            TotalNullBytes: ") + String (TotalNullBytes));
    // DEBUG_V (String ("              PreambleSize: ") + String (PreambleSize));
    // DEBUG_V (String (" TotalBytesOfIntensityData: ") + String (TotalBytesOfIntensityData));
    // DEBUG_V (String ("                 TotalBits: ") + String (TotalBits));
    // DEBUG_V (String ("                 BlockSize: ") + String (BlockSize));
    // DEBUG_V (String ("                 NumBlocks: ") + String (NumBlocks));
    // DEBUG_V (String ("              BlockDelayUs: ") + String (BlockDelayUs));
    // DEBUG_V (String ("         TotalBlockDelayUs: ") + String (TotalBlockDelayUs));
    // DEBUG_V (String ("      IntensityBitTimeInUs: ") + String (IntensityBitTimeInUs));
    // DEBUG_V (String ("   InterFrameGapInMicroSec: ") + String (InterFrameGapInMicroSec));
    // DEBUG_V (String ("FrameMinDurationInMicroSec: ") + String (FrameMinDurationInMicroSec));

    // DEBUG_END;

} // SetInterframeGap

//----------------------------------------------------------------------------
void IRAM_ATTR c_OutputPixel::StartNewFrame ()
{
    // DEBUG_START;

    CurrentZigPixelCount    = ZigPixelCount - 1;
    CurrentZagPixelCount    = ZigPixelCount;
    CurrentGroupPixelCount  = GroupPixelCount;
    pNextIntensityToSend    = GetBufferAddress ();
    RemainingPixelCount     = pixel_count;
    CurrentIntensityIndex   = 0;
    CurrentPrependNullCount = PrependNullCount * numIntensityBytesPerPixel;
    CurrentAppendNullCount  = AppendNullCount  * numIntensityBytesPerPixel;
    PreambleCurrentCount    = 0;

    MoreDataToSend = (0 == pixel_count) ? false : true;

    // DEBUG_END;
} // StartNewFrame

//----------------------------------------------------------------------------
uint8_t IRAM_ATTR c_OutputPixel::GetNextIntensityToSend ()
{
    uint8_t response = (pNextIntensityToSend[ColorOffsets.Array[CurrentIntensityIndex]]);
    response = gamma_table[response];
    response = uint8_t( (uint32_t(response) * AdjustedBrightness) >> 8);

    do // once
    {
        if (PreambleSize != PreambleCurrentCount)
        {
            response = pPreamble[PreambleCurrentCount++];
            break;
        }

        // Are we prepending NULL data?
        if (CurrentPrependNullCount)
        {
            --CurrentPrependNullCount;
            response = 0x00;
            break;
        }

        // have we sent all of the frame data?
        if (0 == RemainingPixelCount)
        {
            response = 0x00;

            // Are we sending NULL data?
            if (CurrentAppendNullCount)
            {
                --CurrentAppendNullCount;
                if (0 == CurrentAppendNullCount)
                {
                    MoreDataToSend = false;
                }
            }
            break;
        }

        // has the current pixel completed?
        ++CurrentIntensityIndex;
        if (CurrentIntensityIndex < numIntensityBytesPerPixel)
        {
            // still working on the current pixel
            break;
        }
        CurrentIntensityIndex = 0;

        // has the group completed?
        --CurrentGroupPixelCount;
        if (0 != CurrentGroupPixelCount)
        {
            // not finished with the group yet
            continue;
        }

        // refresh the group count
        CurrentGroupPixelCount = GroupPixelCount;

        --RemainingPixelCount;
        if (0 == RemainingPixelCount)
        {
            // FrameDoneCounter++;
            // Do we need to append NULL data?
            if (0 == CurrentAppendNullCount)
            {
                MoreDataToSend = false;
            }

            break;
        }

        // have we completed the forward traverse
        if (CurrentZigPixelCount)
        {
            --CurrentZigPixelCount;
            // not finished with the set yet.
            pNextIntensityToSend += numIntensityBytesPerPixel;
            continue;
        }

        if (CurrentZagPixelCount == ZigPixelCount)
        {
            // first backward pixel
            pNextIntensityToSend += numIntensityBytesPerPixel * (ZigPixelCount + 1);
        }

        // have we completed the backward traverse
        if (CurrentZagPixelCount)
        {
            --CurrentZagPixelCount;
            // not finished with the set yet.
            pNextIntensityToSend -= numIntensityBytesPerPixel;
            continue;
        }

        // move to next forward pixel
        pNextIntensityToSend += numIntensityBytesPerPixel * (ZigPixelCount);

        // refresh the zigZag
        CurrentZigPixelCount = ZigPixelCount - 1;
        CurrentZagPixelCount = ZigPixelCount;

    } while (false);

    return response;
} // NextIntensityToSend<|MERGE_RESOLUTION|>--- conflicted
+++ resolved
@@ -235,11 +235,7 @@
 
     if (zig_size > pixel_count)
     {
-<<<<<<< HEAD
-        log (String (F ("*** Requested ZigZag size count was too high. Setting to ")) + pixel_count + F (" ***"));
-=======
-        LOG_PORT.println (CN_stars + String (F (" Requested ZigZag size count was too high. Setting to ")) + pixel_count + " " + CN_stars);
->>>>>>> 7101309b
+        log (CN_stars + String (F (" Requested ZigZag size count was too high. Setting to ")) + pixel_count + " " + CN_stars);
         zig_size = pixel_count;
         response = false;
     }
