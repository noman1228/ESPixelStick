#pragma once
/*
* OutputWS2811.h - WS2811 driver code for ESPixelStick
*
* Project: ESPixelStick - An ESP8266 / ESP32 and E1.31 based pixel driver
* Copyright (c) 2015 Shelby Merrick
* http://www.forkineye.com
*
*  This program is provided free for you to use in any way that you wish,
*  subject to the laws and regulations where you are using it.  Due diligence
*  is strongly suggested before using this code.  Please give credit where due.
*
*  The Author makes no warranty of any kind, express or implied, with regard
*  to this program or the documentation contained in this document.  The
*  Author shall not be liable in any event for incidental or consequential
*  damages in connection with, or arising out of, the furnishing, performance
*  or use of these programs.
*
*   This is a derived class that converts data in the output buffer into
*   pixel intensities and then transmits them through the configured serial
*   interface.
*
*/

#include "OutputCommon.hpp"

#ifdef ARDUINO_ARCH_ESP32
#   include <driver/uart.h>
#endif

class c_OutputWS2811 : public c_OutputCommon
{
public:
    // These functions are inherited from c_OutputCommon
    c_OutputWS2811 (c_OutputMgr::e_OutputChannelIds OutputChannelId,
                      gpio_num_t outputGpio,
                      uart_port_t uart,
                      c_OutputMgr::e_OutputType outputType);
    virtual ~c_OutputWS2811 ();

    // functions to be provided by the derived class
    virtual void         Begin () {};
    virtual bool         SetConfig (ArduinoJson::JsonObject & jsonConfig); ///< Set a new config in the driver
    virtual void         GetConfig (ArduinoJson::JsonObject & jsonConfig); ///< Get the current config used by the driver
    virtual void         Render () {};
<<<<<<< HEAD
    void         GetDriverName (String & sDriverName) { sDriverName = String (F ("WS2811")); }
    c_OutputMgr::e_OutputType GetOutputType () {return c_OutputMgr::e_OutputType::OutputType_WS2811;} ///< Have the instance report its type.
    virtual void         GetStatus (ArduinoJson::JsonObject& jsonStatus);
    uint16_t     GetNumChannelsNeeded () { return (pixel_count * numIntensityBytesPerPixel); };
=======
            void         GetDriverName (String & sDriverName) { sDriverName = String (F ("WS2811")); }
    c_OutputMgr::e_OutputType GetOutputType () {return c_OutputMgr::e_OutputType::OutputType_WS2811;} ///< Have the instance report its type.
    virtual void         GetStatus (ArduinoJson::JsonObject& jsonStatus);
    uint16_t             GetNumChannelsNeeded () { return (pixel_count * numIntensityBytesPerPixel); };
>>>>>>> 6019cbba
    virtual void         SetOutputBufferSize (uint16_t NumChannelsAvailable);
    virtual void         PauseOutput () {};

    void IRAM_ATTR UpdateToNextPixel ();

#define WS2811_PIXEL_NS_BIT_0_HIGH_WS2812          350.0 // 350ns +/- 150ns per datasheet
#define WS2811_PIXEL_NS_BIT_0_LOW_WS2812           900.0 // 900ns +/- 150ns per datasheet
#define WS2811_PIXEL_NS_BIT_1_HIGH_WS2812          900.0 // 900ns +/- 150ns per datasheet
#define WS2811_PIXEL_NS_BIT_1_LOW_WS2812           350.0 // 350ns +/- 150ns per datasheet
#define WS2811_PIXEL_NS_IDLE_WS2812             300000.0 // 300us per datasheet

#define WS2811_MICRO_SEC_PER_INTENSITY          10L     // ((1/800000) * 8 bits) = 10us
#define WS2811_MIN_IDLE_TIME_US                 (WS2811_PIXEL_NS_IDLE_WS2812 / 10000.0)

protected:
    uint8_t   * pNextIntensityToSend = nullptr;     ///< start of output buffer being sent to the UART
    uint16_t    RemainingPixelCount = 0;            ///< Used by ISR to determine how much more data to send
    uint8_t     numIntensityBytesPerPixel = 3;      ///< number of bytes per pixel
    uint8_t     gamma_table[256] = { 0 };           ///< Gamma Adjustment table
    float       gamma = 2.2;                        ///< gamma value to use
    uint8_t     AdjustedBrightness = 255;           ///< brightness to use
    uint8_t     brightness = 100;                   ///< brightness to use
    uint16_t    zig_size = 1;                       ///< Zigsize count - 0 = no zigzag
    uint16_t    ZigPixelCount = 1;
    uint16_t    CurrentZigPixelCount = 1;
    uint16_t    CurrentZagPixelCount = 1;
    uint16_t    group_size = 1;                     ///< Group size - 1 = no grouping
    uint16_t    GroupPixelCount = 1;
    uint16_t    CurrentGroupPixelCount = 1;
    uint16_t    pixel_count = 100;                  ///< Number of pixels

    typedef union ColorOffsets_s
    {
        struct offsets
        {
            uint8_t r;
            uint8_t g;
            uint8_t b;
            uint8_t w;
        } offset;
        uint8_t Array[4];
    } ColorOffsets_t;
    ColorOffsets_t  ColorOffsets;

    // JSON configuration parameters
    String      color_order; ///< Pixel color order

    // Internal variables
    uint16_t    InterFrameGapInMicroSec = 300;

    void updateGammaTable(); ///< Generate gamma correction table
    void updateColorOrderOffsets(); ///< Update color order
    bool validate ();        ///< confirm that the current configuration is valid

}; // c_OutputWS2811
<|MERGE_RESOLUTION|>--- conflicted
+++ resolved
@@ -43,17 +43,10 @@
     virtual bool         SetConfig (ArduinoJson::JsonObject & jsonConfig); ///< Set a new config in the driver
     virtual void         GetConfig (ArduinoJson::JsonObject & jsonConfig); ///< Get the current config used by the driver
     virtual void         Render () {};
-<<<<<<< HEAD
-    void         GetDriverName (String & sDriverName) { sDriverName = String (F ("WS2811")); }
-    c_OutputMgr::e_OutputType GetOutputType () {return c_OutputMgr::e_OutputType::OutputType_WS2811;} ///< Have the instance report its type.
-    virtual void         GetStatus (ArduinoJson::JsonObject& jsonStatus);
-    uint16_t     GetNumChannelsNeeded () { return (pixel_count * numIntensityBytesPerPixel); };
-=======
             void         GetDriverName (String & sDriverName) { sDriverName = String (F ("WS2811")); }
     c_OutputMgr::e_OutputType GetOutputType () {return c_OutputMgr::e_OutputType::OutputType_WS2811;} ///< Have the instance report its type.
     virtual void         GetStatus (ArduinoJson::JsonObject& jsonStatus);
     uint16_t             GetNumChannelsNeeded () { return (pixel_count * numIntensityBytesPerPixel); };
->>>>>>> 6019cbba
     virtual void         SetOutputBufferSize (uint16_t NumChannelsAvailable);
     virtual void         PauseOutput () {};
 
