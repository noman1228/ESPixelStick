--- conflicted
+++ resolved
@@ -529,7 +529,7 @@
 
             default:
             {
-                LOG_PORT.println (CN_stars + String (F (" Unknown Input type for channel '")) + ChannelIndex + String(F ("'. Using disabled. ")) + CN_stars);
+                log (CN_stars + String (F (" Unknown Input type for channel '")) + ChannelIndex + String(F ("'. Using disabled. ")) + CN_stars);
                 pInputChannelDrivers[ChannelIndex] = new c_InputDisabled (ChannelIndex, InputType_Disabled, InputDataBuffer, InputDataBufferSize);
                 // DEBUG_V ("");
                 break;
@@ -537,16 +537,9 @@
         } // end switch (NewChannelType)
 
         // DEBUG_V ("");
-<<<<<<< HEAD
-        //String sDriverName;
-        //pInputChannelDrivers[ChannelIndex]->GetDriverName (sDriverName);
-        //Serial.println (String (CN_stars) + " '" + sDriverName + F("' Initialization for input: '") + String(ChannelIndex) + "'" + CN_stars);
-        pInputChannelDrivers[ChannelIndex]->Begin ();
-        pInputChannelDrivers[ChannelIndex]->SetBufferInfo (InputDataBuffer, InputDataBufferSize);
-=======
         String sDriverName;
         pInputChannelDrivers[ChannelIndex]->GetDriverName (sDriverName);
-        Serial.println (String (CN_stars) + " '" + sDriverName + F("' Initialization for input: '") + String(ChannelIndex) + "' " + CN_stars);
+        log (String (CN_stars) + " '" + sDriverName + F("' Initialization for input: '") + String(ChannelIndex) + "' " + CN_stars);
         if (StartDriver)
         {
             // DEBUG_V (String ("StartDriver: ") + String (StartDriver));
@@ -555,7 +548,6 @@
             pInputChannelDrivers[ChannelIndex]->SetBufferInfo (InputDataBuffer, InputDataBufferSize);
         }
         // DEBUG_V ("");
->>>>>>> 7101309b
 
     } while (false);
 
