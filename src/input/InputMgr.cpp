/*
* InputMgr.cpp - Input Management class
*
* Project: ESPixelStick - An ESP8266 / ESP32 and E1.31 based pixel driver
* Copyright (c) 2020 Shelby Merrick
* http://www.forkineye.com
*
*  This program is provided free for you to use in any way that you wish,
*  subject to the laws and regulations where you are using it.  Due diligence
*  is strongly suggested before using this code.  Please give credit where due.
*
*  The Author makes no warranty of any kind, express or implied, with regard
*  to this program or the documentation contained in this document.  The
*  Author shall not be liable in any event for incidental or consequential
*  damages in connection with, or arising out of, the furnishing, performance
*  or use of these programs.
*
*   This is a factory class used to manage the Input channel. It creates and deletes
*   the Input channel functionality as needed to support any new configurations
*   that get sent from from the WebPage.
*
*/

#include "../ESPixelStick.h"

//-----------------------------------------------------------------------------
// bring in driver definitions
#include "InputDisabled.hpp"
#include "InputE131.hpp"
#include "InputEffectEngine.hpp"
#include "InputMQTT.h"
#include "InputAlexa.h"
#include "InputDDP.h"
#include "InputFPPRemote.h"
// needs to be last
#include "InputMgr.hpp"

//-----------------------------------------------------------------------------

//-----------------------------------------------------------------------------
// Local Data definitions
//-----------------------------------------------------------------------------
typedef struct
{
    c_InputMgr::e_InputType id;
    String name;
    c_InputMgr::e_InputChannelIds ChannelId;
} InputTypeXlateMap_t;

static const InputTypeXlateMap_t InputTypeXlateMap[c_InputMgr::e_InputType::InputType_End] =
{
    {c_InputMgr::e_InputType::InputType_E1_31,    "E1.31",      c_InputMgr::e_InputChannelIds::InputChannelId_1},
    {c_InputMgr::e_InputType::InputType_DDP,      "DDP",        c_InputMgr::e_InputChannelIds::InputChannelId_1},
    {c_InputMgr::e_InputType::InputType_FPP,      "FPP Remote", c_InputMgr::e_InputChannelIds::InputChannelId_1},
    {c_InputMgr::e_InputType::InputType_Effects,  "Effects",    c_InputMgr::e_InputChannelIds::InputChannelId_2},
    {c_InputMgr::e_InputType::InputType_MQTT,     "MQTT",       c_InputMgr::e_InputChannelIds::InputChannelId_2},
    {c_InputMgr::e_InputType::InputType_Alexa,    "Alexa",      c_InputMgr::e_InputChannelIds::InputChannelId_2},
    {c_InputMgr::e_InputType::InputType_Disabled, "Disabled",   c_InputMgr::e_InputChannelIds::InputChannelId_ALL}
};

//-----------------------------------------------------------------------------
// Methods
//-----------------------------------------------------------------------------
///< Start up the driver and put it into a safe mode
c_InputMgr::c_InputMgr ()
{
    ConfigFileName = String (F ("/")) + String (IM_SECTION_NAME) + F (".json");

    // this gets called pre-setup so there is nothing we can do here.
    int pInputChannelDriversIndex = 0;
    for (c_InputCommon* CurrentInput : pInputChannelDrivers)
    {
        pInputChannelDrivers[pInputChannelDriversIndex] = nullptr;
        EffectEngineIsConfiguredToRun[pInputChannelDriversIndex] = false;
        ++pInputChannelDriversIndex;
    }

} // c_InputMgr

//-----------------------------------------------------------------------------
///< deallocate any resources and put the Input channels into a safe state
c_InputMgr::~c_InputMgr ()
{
    // DEBUG_START;

    // delete pInputInstances;
    int pInputChannelDriversIndex = 0;
    for (c_InputCommon* CurrentInput : pInputChannelDrivers)
    {
        if (nullptr != CurrentInput)
        {
            // the drivers will put the hardware in a safe state
            delete CurrentInput;
            pInputChannelDrivers[pInputChannelDriversIndex] = nullptr;
        }
        pInputChannelDriversIndex++;
    }
    // DEBUG_END;

} // ~c_InputMgr

//-----------------------------------------------------------------------------
///< Start the module
void c_InputMgr::Begin (uint8_t* BufferStart, uint16_t BufferSize)
{
    // DEBUG_START;

    InputDataBuffer     = BufferStart;
    InputDataBufferSize = BufferSize;
    // DEBUG_V (String("InputDataBufferSize: ") + String (InputDataBufferSize));

    // prevent recalls
    if (true == HasBeenInitialized) { return; }
    HasBeenInitialized = true;

    String temp = String ("Effects Control");
    ExternalInput.Init (0,0, c_ExternalInput::Polarity_t::ActiveLow, temp);

    // make sure the pointers are set up properly
    int ChannelIndex = 0;
    for (c_InputCommon* CurrentInput : pInputChannelDrivers)
    {
        InstantiateNewInputChannel (e_InputChannelIds (ChannelIndex++), e_InputType::InputType_Disabled);
        // DEBUG_V ("");
    }

    // load up the configuration from the saved file. This also starts the drivers
    LoadConfig ();

    // CreateNewConfig ();

    // DEBUG_END;

} // begin

//-----------------------------------------------------------------------------
void c_InputMgr::CreateJsonConfig (JsonObject & jsonConfig)
{
    // DEBUG_START;

    // add IM config parameters
    // DEBUG_V ("");

    JsonObject InputMgrButtonData;

    if (true == jsonConfig.containsKey (IM_EffectsControlButtonName))
    {
        // DEBUG_V ("");
        InputMgrButtonData = jsonConfig[IM_EffectsControlButtonName];
    }
    else
    {
        // DEBUG_V ("");
        InputMgrButtonData = jsonConfig.createNestedObject (IM_EffectsControlButtonName);
    }
    // DEBUG_V ("");
<<<<<<< HEAD
    // extern void PrettyPrint (JsonObject & jsonStuff, String Name);
    
=======
    extern void PrettyPrint (JsonObject & jsonStuff, String Name);

>>>>>>> 64361356
    // PrettyPrint (InputMgrButtonData, String("Before"));
    ExternalInput.GetConfig (InputMgrButtonData);
    // PrettyPrint (InputMgrButtonData, String("After"));

    // DEBUG_V ("");

    // add the channels header
    JsonObject InputMgrChannelsData;
    if (true == jsonConfig.containsKey (IM_CHANNEL_SECTION_NAME))
    {
        // DEBUG_V ("");
        InputMgrChannelsData = jsonConfig[IM_CHANNEL_SECTION_NAME];
    }
    else
    {
        // add our section header
        // DEBUG_V ("");
        InputMgrChannelsData = jsonConfig.createNestedObject (IM_CHANNEL_SECTION_NAME);
    }

    // add the channel configurations
    // DEBUG_V ("For Each Input Channel");
    for (c_InputCommon* CurrentChannel : pInputChannelDrivers)
    {
        if (nullptr == CurrentChannel)
        {
            // DEBUG_V ("");
            continue;
        }

        // DEBUG_V (String("Create Section in Config file for the Input channel: '") + CurrentChannel->GetInputChannelId() + "'");
        // create a record for this channel
        JsonObject ChannelConfigData;
        String sChannelId = String (CurrentChannel->GetInputChannelId ());
        if (true == InputMgrChannelsData.containsKey (sChannelId))
        {
            // DEBUG_V ("");
            ChannelConfigData = InputMgrChannelsData[sChannelId];
        }
        else
        {
            // add our section header
            // DEBUG_V ("");
            ChannelConfigData = InputMgrChannelsData.createNestedObject (sChannelId);
        }

        // save the name as the selected channel type
        ChannelConfigData[IM_CHANNEL_TYPE_NAME] = int (CurrentChannel->GetInputType ());

        String DriverTypeId = String (int (CurrentChannel->GetInputType ()));
        JsonObject ChannelConfigByTypeData;
        if (true == ChannelConfigData.containsKey (String (DriverTypeId)))
        {
            ChannelConfigByTypeData = ChannelConfigData[DriverTypeId];
            // DEBUG_V ("");
        }
        else
        {
            // add our section header
            // DEBUG_V ("");
            ChannelConfigByTypeData = ChannelConfigData.createNestedObject (DriverTypeId);
        }

        // ask the channel to add its data to the record
        // DEBUG_V ("Add the Input channel configuration for type: " + DriverTypeId);

        // Populate the driver name
        String DriverName = ""; CurrentChannel->GetDriverName (DriverName);
        ChannelConfigByTypeData[F ("type")] = DriverName;

        CurrentChannel->GetConfig (ChannelConfigByTypeData);
        // DEBUG_V ("");
    }

    // smile. Your done
    // DEBUG_END;
} // CreateJsonConfig

//-----------------------------------------------------------------------------
/*
    The running config is made from a composite of running and not instantiated
    objects. To create a complete config we need to start each Input type on
    each Input channel and collect the configuration at each stage.
*/
void c_InputMgr::CreateNewConfig ()
{
    // DEBUG_START;
    LOG_PORT.println (F ("--- WARNING: Creating a new Input Manager configuration Data set - Start ---"));

    // create a place to save the config
    DynamicJsonDocument JsonConfigDoc (IM_JSON_SIZE);
    JsonObject JsonConfig = JsonConfigDoc.createNestedObject (IM_SECTION_NAME);

    JsonConfig[VERSION_NAME] = CurrentConfigVersion;

    // DEBUG_V ("for each Input type");
    for (int InputTypeId = int (InputType_Start);
         InputTypeId < int (InputType_End);
         ++InputTypeId)
    {
        // DEBUG_V ("for each input channel");
        int ChannelIndex = 0;
        for (c_InputCommon* CurrentInput : pInputChannelDrivers)
        {
            // DEBUG_V (String("instantiate the Input type: ") + InputTypeId);
            InstantiateNewInputChannel (e_InputChannelIds (ChannelIndex++), e_InputType (InputTypeId));
        }// end for each interface

        // DEBUG_V ("collect the config data");
        CreateJsonConfig (JsonConfig);

        // DEBUG_V ("");

    } // end for each Input type

    // DEBUG_V ("leave the Inputs disabled");
    int ChannelIndex = 0;
    for (c_InputCommon* CurrentInput : pInputChannelDrivers)
    {
        InstantiateNewInputChannel (e_InputChannelIds (ChannelIndex++), e_InputType::InputType_Disabled);
    }// end for each interface

    // DEBUG_V ("");

    // Record the default configuration
    CreateJsonConfig (JsonConfig);

    ConfigData.clear ();
    serializeJson (JsonConfigDoc, ConfigData);
    ConfigSaveNeeded = false;
    SaveConfig ();

    JsonConfigDoc.garbageCollect ();

    LOG_PORT.println (F ("--- WARNING: Creating a new Input Manager configuration Data set - Done ---"));
    // DEBUG_END;

} // CreateNewConfig

//-----------------------------------------------------------------------------
void c_InputMgr::GetConfig (char* Response)
{
    // DEBUGSTART;

    // is a new config waiting to be saved?
    if (0 != ConfigData.length ())
    {
        // DEBUGV (String ("ConfigData: ") + ConfigData);
        // use the pending config
        strcat (Response, ConfigData.c_str ());
    }
    else
    {
        String TempConfigData;
        FileMgr.ReadConfigFile (ConfigFileName, TempConfigData);
        // DEBUGV (String ("TempConfigData: ") + TempConfigData);
        strcat (Response, TempConfigData.c_str ());
    }

    // DEBUGEND;
} // GetConfig

//-----------------------------------------------------------------------------
void c_InputMgr::GetStatus (JsonObject& jsonStatus)
{
    // DEBUG_START;

    JsonObject InputButtonStatus = jsonStatus.createNestedObject (F ("inputbutton"));
    ExternalInput.GetStatistics (InputButtonStatus);

    JsonArray InputStatus = jsonStatus.createNestedArray (F ("input"));
    for (c_InputCommon* CurrentInput : pInputChannelDrivers)
    {
        JsonObject channelStatus = InputStatus.createNestedObject ();
        CurrentInput->GetStatus (channelStatus);
        // DEBUG_V("");
    }

    // DEBUG_END;
} // GetStatus

//-----------------------------------------------------------------------------
/* Determine whether the input type is allowed on the desired input channel
*
    needs
        channel type
        channel id
    returns
        true - input type is allowed on the input channel
*/
bool c_InputMgr::InputTypeIsAllowedOnChannel (e_InputType type, e_InputChannelIds ChannelId)
{
    // DEBUG_START;

    bool response = false;

    // DEBUG_V (String("type: ") + String(type));

    // find the input type
    for (InputTypeXlateMap_t currentInputType : InputTypeXlateMap)
    {
        // DEBUG_V ("");
        // is this the entry we are looking for?
        if (currentInputType.id == type)
        {
            // DEBUG_V ("");
            // is the input allowed on the desired channel?
            if ((currentInputType.ChannelId == ChannelId) ||
                (currentInputType.ChannelId == InputChannelId_ALL))
            {
                // DEBUG_V ("Allowed");
                response = true;
            }
            // DEBUG_V ("");

            break;
        } // found the entry we are looking for
        // DEBUG_V ("");
    } // loop entries

    // DEBUG_V (String ("response: ") + String (response));

    // DEBUG_END;
    return response;
} // InputTypeIsAllowedOnChannel

//-----------------------------------------------------------------------------
/* Create an instance of the desired Input type in the desired channel
*
* WARNING:  This function assumes there is a driver running in the identified
*           out channel. These must be set up and started when the manager is
*           started.
*
    needs
        channel ID
        channel type
    returns
        nothing
*/
void c_InputMgr::InstantiateNewInputChannel (e_InputChannelIds ChannelIndex, e_InputType NewInputChannelType)
{
    // DEBUG_START;

    do // once
    {
        // is there an existing driver?
        if (nullptr != pInputChannelDrivers[ChannelIndex])
        {
            // DEBUG_V (String("pInputChannelDrivers[ChannelIndex]->GetInputType () '") + pInputChannelDrivers[ChannelIndex]->GetInputType () + String("'"));
            // DEBUG_V (String("NewInputChannelType '") + int(NewInputChannelType) + "'");

            // DEBUG_V ("does the driver need to change?");
            if (pInputChannelDrivers[ChannelIndex]->GetInputType () == NewInputChannelType)
            {
                // DEBUG_V ("nothing to change");
                break;
            }

            // DEBUG_V ("shut down the existing driver");
            delete pInputChannelDrivers[ChannelIndex];
            pInputChannelDrivers[ChannelIndex] = nullptr;

            // DEBUG_V ("");
        } // end there is an existing driver

     // DEBUG_V ("InputDataBufferSize: " + String(InputDataBufferSize));

        switch (NewInputChannelType)
        {
            case e_InputType::InputType_Disabled:
            {
                // LOG_PORT.println (String (F ("************** Disabled Input type for channel '")) + ChannelIndex + "'. **************");
                pInputChannelDrivers[ChannelIndex] = new c_InputDisabled (ChannelIndex, InputType_Disabled, InputDataBuffer, InputDataBufferSize);
                // DEBUG_V ("");
                break;
            }

            case e_InputType::InputType_E1_31:
            {
                if (InputTypeIsAllowedOnChannel (InputType_E1_31, ChannelIndex))
                {
                    // LOG_PORT.println (String (F ("************** Starting E1.31 for channel '")) + ChannelIndex + "'. **************");
                    pInputChannelDrivers[ChannelIndex] = new c_InputE131 (ChannelIndex, InputType_E1_31, InputDataBuffer, InputDataBufferSize);
                    // DEBUG_V ("");
                }
                else
                {
                    pInputChannelDrivers[ChannelIndex] = new c_InputDisabled (ChannelIndex, InputType_Disabled, InputDataBuffer, InputDataBufferSize);
                }
                break;
            }

            case e_InputType::InputType_Effects:
            {
                if (InputTypeIsAllowedOnChannel (InputType_Effects, ChannelIndex))
                {
                    // LOG_PORT.println (String (F ("************** Starting Effects Engine for channel '")) + ChannelIndex + "'. **************");
                    pInputChannelDrivers[ChannelIndex] = new c_InputEffectEngine (ChannelIndex, InputType_Effects, InputDataBuffer, InputDataBufferSize);
                    // DEBUG_V ("");
                }
                else
                {
                    pInputChannelDrivers[ChannelIndex] = new c_InputDisabled (ChannelIndex, InputType_Disabled, InputDataBuffer, InputDataBufferSize);
                }
                break;
            }

            case e_InputType::InputType_MQTT:
            {
                if (InputTypeIsAllowedOnChannel (InputType_MQTT, ChannelIndex))
                {
                    // LOG_PORT.println (String (F ("************** Starting MQTT for channel '")) + ChannelIndex + "'. **************");
                    pInputChannelDrivers[ChannelIndex] = new c_InputMQTT (ChannelIndex, InputType_MQTT, InputDataBuffer, InputDataBufferSize);
                    // DEBUG_V ("");
                }
                else
                {
                    pInputChannelDrivers[ChannelIndex] = new c_InputDisabled (ChannelIndex, InputType_Disabled, InputDataBuffer, InputDataBufferSize);
                }
                break;
            }

            case e_InputType::InputType_Alexa:
            {
                if (InputTypeIsAllowedOnChannel (InputType_Alexa, ChannelIndex))
                {
                    // LOG_PORT.println (String (F ("************** Starting Alexa for channel '")) + ChannelIndex + "'. **************");
                    pInputChannelDrivers[ChannelIndex] = new c_InputAlexa (ChannelIndex, InputType_Alexa, InputDataBuffer, InputDataBufferSize);
                    // DEBUG_V ("");
                }
                else
                {
                    pInputChannelDrivers[ChannelIndex] = new c_InputDisabled (ChannelIndex, InputType_Disabled, InputDataBuffer, InputDataBufferSize);
                }
                break;
            }

            case e_InputType::InputType_DDP:
            {
                if (InputTypeIsAllowedOnChannel (InputType_DDP, ChannelIndex))
                {
                    // LOG_PORT.println (String (F ("************** Starting DDP for channel '")) + ChannelIndex + "'. **************");
                    pInputChannelDrivers[ChannelIndex] = new c_InputDDP (ChannelIndex, InputType_DDP, InputDataBuffer, InputDataBufferSize);
                    // DEBUG_V ("");
                }
                else
                {
                    pInputChannelDrivers[ChannelIndex] = new c_InputDisabled (ChannelIndex, InputType_Disabled, InputDataBuffer, InputDataBufferSize);
                }
                break;
            }

            case e_InputType::InputType_FPP:
            {
                if (InputTypeIsAllowedOnChannel (InputType_FPP, ChannelIndex))
                {
                    // LOG_PORT.println (String (F ("************** Starting DDP for channel '")) + ChannelIndex + "'. **************");
                    pInputChannelDrivers[ChannelIndex] = new c_InputFPPRemote (ChannelIndex, InputType_FPP, InputDataBuffer, InputDataBufferSize);
                    // DEBUG_V ("");
                }
                else
                {
                    pInputChannelDrivers[ChannelIndex] = new c_InputDisabled (ChannelIndex, InputType_Disabled, InputDataBuffer, InputDataBufferSize);
                }
                break;
            }

            default:
            {
                LOG_PORT.println (String (F ("************** Unknown Input type for channel '")) + ChannelIndex + "'. Using disabled. **************");
                pInputChannelDrivers[ChannelIndex] = new c_InputDisabled (ChannelIndex, InputType_Disabled, InputDataBuffer, InputDataBufferSize);
                // DEBUG_V ("");
                break;
            }
        } // end switch (NewChannelType)

        // DEBUG_V ("");
        pInputChannelDrivers[ChannelIndex]->Begin ();

    } while (false);

    // DEBUG_END;

} // InstantiateNewInputChannel

//-----------------------------------------------------------------------------
/* Load and process the current configuration
*
*   needs
*       Nothing
*   returns
*       Nothing
*/
void c_InputMgr::LoadConfig ()
{
    // DEBUG_START;

    // try to load and process the config file
    if (!FileMgr.LoadConfigFile (ConfigFileName, [this](DynamicJsonDocument & JsonConfigDoc)
        {
            // DEBUG_V ("");
            JsonObject JsonConfig = JsonConfigDoc.as<JsonObject> ();
            // DEBUG_V ("");
            this->ProcessJsonConfig (JsonConfig);
            // DEBUG_V ("");
        }, IM_JSON_SIZE))
    {
        LOG_PORT.println (F ("EEEE Error loading Input Manager Config File. EEEE"));

        // create a config file with default values
        // DEBUG_V ("");
        CreateNewConfig ();
    }

    // DEBUG_END;

} // LoadConfig

//-----------------------------------------------------------------------------
///< Called from loop(), renders Input data
void c_InputMgr::Process ()
{
    // DEBUG_START;
    // do we need to save the current config?
    if (true == ConfigSaveNeeded)
    {
        // DEBUG_V ("ConfigData: " + ConfigData);

        ConfigSaveNeeded = false;
        SaveConfig ();
        // DEBUG_V("");

    } // done need to save the current config

    ExternalInput.Poll ();
    ProcessEffectsButtonActions ();

    // DEBUG_V("");
    for (c_InputCommon* pInputChannel : pInputChannelDrivers)
    {
        pInputChannel->Process ();
        // DEBUG_V("");
    }
    // DEBUG_END;
} // Process

//-----------------------------------------------------------------------------
void c_InputMgr::ProcessEffectsButtonActions ()
{
    // DEBUG_START;

    if (false == ExternalInput.IsEnabled ())
    {
        // DEBUG_V ("Effects Button is disabled");
        // is the effects engine running?
        if (e_InputType::InputType_Effects == pInputChannelDrivers[EffectsChannel]->GetInputType ())
        {
            // is the effects engine configured to be running?
            if (false == EffectEngineIsConfiguredToRun[EffectsChannel])
            {
                // DEBUG_V ("turn off effects engine");
                InstantiateNewInputChannel (e_InputChannelIds (EffectsChannel), e_InputType::InputType_Disabled);
            }
        }
    }

    else if (ExternalInput.InputHadLongPush (true))
    {
        // DEBUG_V ("Had a Long Push");
        // Is the effects engine already running?
        if (e_InputType::InputType_Effects == pInputChannelDrivers[EffectsChannel]->GetInputType ())
        {
            // DEBUG_V ("turn off effects engine");
            InstantiateNewInputChannel (e_InputChannelIds (EffectsChannel), e_InputType::InputType_Disabled);
        }
        else
        {
            // DEBUG_V ("turn on effects engine");
            InstantiateNewInputChannel (e_InputChannelIds (EffectsChannel), e_InputType::InputType_Effects);
        }
    }

    else if (ExternalInput.InputHadShortPush (true))
    {
        // DEBUG_V ("Had a Short Push");
        // is the effects engine running?
        if (e_InputType::InputType_Effects == pInputChannelDrivers[EffectsChannel]->GetInputType ())
        {
            // DEBUG_V ("tell the effects engine to go to the next effect");
            ((c_InputEffectEngine*)(pInputChannelDrivers[EffectsChannel]))->NextEffect ();
        }
    }

    // DEBUG_END;

} // ProcessEffectsButtonActions

//-----------------------------------------------------------------------------
/*
    check the contents of the config and send
    the proper portion of the config to the currently instantiated channels

    needs
        ref to data from config file
    returns
        true  - config was properly processed
        false - config had an error.
*/
bool c_InputMgr::ProcessJsonConfig (JsonObject & jsonConfig)
{
    // DEBUG_START;
    boolean Response = false;

    // DEBUG_V ("InputDataBufferSize: " + String (InputDataBufferSize));
    // DEBUG_V ("ConfigData: " + ConfigData);

    do // once
    {
        if (false == jsonConfig.containsKey (IM_SECTION_NAME))
        {
            LOG_PORT.println (F ("No Input Interface Settings Found. Using Defaults"));
            break;
        }
        JsonObject InputChannelMgrData = jsonConfig[IM_SECTION_NAME];
        // DEBUG_V ("");

        String TempVersion;
        setFromJSON (TempVersion, InputChannelMgrData, VERSION_NAME);

        // DEBUG_V (String ("TempVersion: ") + String (TempVersion));
        // DEBUG_V (String ("CurrentConfigVersion: ") + String (CurrentConfigVersion));
        // extern void PrettyPrint (JsonObject & jsonStuff, String Name);
        // PrettyPrint (InputChannelMgrData, "Output Config");

        if (TempVersion != CurrentConfigVersion)
        {
            LOG_PORT.println (F ("InputMgr: Incorrect Version found. Using existing/default config."));
            // break;
        }

        // extract my own config data here
        if (true == InputChannelMgrData.containsKey (IM_EffectsControlButtonName))
        {
            // DEBUG_V ("Found Input Button Config");
            JsonObject InputButtonConfig = InputChannelMgrData[IM_EffectsControlButtonName];
            ExternalInput.ProcessConfig (InputButtonConfig);
        }
        else
        {
            LOG_PORT.println (F ("InputMgr: No Input Button Settings Found. Using Defaults"));
        }

        // do we have a channel configuration array?
        if (false == InputChannelMgrData.containsKey (IM_CHANNEL_SECTION_NAME))
        {
            // if not, flag an error and stop processing
            LOG_PORT.println (F ("No Input Channel Settings Found. Using Defaults"));
            break;
        }
        JsonObject InputChannelArray = InputChannelMgrData[IM_CHANNEL_SECTION_NAME];
        // DEBUG_V ("");

        // for each Input channel
        for (uint32_t ChannelIndex = uint32_t (InputChannelId_Start);
            ChannelIndex < uint32_t (InputChannelId_End);
            ChannelIndex++)
        {
            // get access to the channel config
            if (false == InputChannelArray.containsKey (String (ChannelIndex)))
            {
                // if not, flag an error and stop processing
                LOG_PORT.println (String (F ("No Input Settings Found for Channel '")) + ChannelIndex + String (F ("'. Using Defaults")));
                continue;
            }
            JsonObject InputChannelConfig = InputChannelArray[String (ChannelIndex)];
            // DEBUG_V ("");

            // set a default value for channel type
            uint32_t ChannelType = uint32_t (InputType_Default);
            setFromJSON (ChannelType, InputChannelConfig, IM_CHANNEL_TYPE_NAME);
            // DEBUG_V ("");

            // is it a valid / supported channel type
            if ((ChannelType < uint32_t (InputType_Start)) || (ChannelType >= uint32_t (InputType_End)))
            {
                // if not, flag an error and move on to the next channel
                LOG_PORT.println (String (F ("Invalid Channel Type in config '")) + ChannelType + String (F ("'. Specified for channel '")) + ChannelIndex + "'. Disabling channel");
                InstantiateNewInputChannel (e_InputChannelIds (ChannelIndex), e_InputType::InputType_Disabled);
                continue;
            }
            // DEBUG_V ("");

            // do we have a configuration for the channel type?
            if (false == InputChannelConfig.containsKey (String (ChannelType)))
            {
                // if not, flag an error and stop processing
                LOG_PORT.println (String (F ("No Input Settings Found for Channel '")) + ChannelIndex + String (F ("'. Using Defaults")));
                InstantiateNewInputChannel (e_InputChannelIds (ChannelIndex), e_InputType::InputType_Disabled);
                continue;
            }

            JsonObject InputChannelDriverConfig = InputChannelConfig[String (ChannelType)];
            // DEBUG_V ("");

            // make sure the proper Input type is running
            InstantiateNewInputChannel (e_InputChannelIds (ChannelIndex), e_InputType (ChannelType));
            // DEBUG_V (String ("Response: ") + Response);

            EffectEngineIsConfiguredToRun[ChannelIndex] = (e_InputType::InputType_Effects == pInputChannelDrivers[ChannelIndex]->GetInputType()) ? true : false ;

            // send the config to the driver. At this level we have no idea what is in it
            pInputChannelDrivers[ChannelIndex]->SetConfig (InputChannelDriverConfig);
            // DEBUG_V (String("Response: ") + Response);

        } // end for each channel

		Response = true;

    } while (false);

    // did we get a valid config?
    if (false == Response)
    {
        // save the current config since it is the best we have.
        // DEBUG_V ("");
        CreateNewConfig ();
    }

    // DEBUG_V ("InputDataBufferSize: " + String (InputDataBufferSize));

    // DEBUG_END;
    return Response;

} // ProcessJsonConfig

//-----------------------------------------------------------------------------
/*
*   Save the current configuration to NVRAM
*
*   needs
*       Nothing
*   returns
*       Nothing
*/
void c_InputMgr::SaveConfig ()
{
    // DEBUG_START;

    // DEBUGV (String("ConfigData: ") + ConfigData);

    if (true == FileMgr.SaveConfigFile (ConfigFileName, ConfigData))
    {
        LOG_PORT.println (F ("**** Saved Input Manager Config File. ****"));
        // DEBUG_V ("ConfigData: " + ConfigData);
        ConfigData.clear ();
    } // end we saved the config
    else
    {
        LOG_PORT.println (F ("EEEE Error Saving Input Manager Config File. EEEE"));
    }

    // DEBUG_END;

} // SaveConfig

//-----------------------------------------------------------------------------
/* Sets the configuration for the current active ports:
*
*   WARNING: This runs in the Web server context and cannot access the File system
*
*   Needs
*       Reference to the incoming JSON configuration doc
*   Returns
*       true - No Errors found
*       false - Had an issue and it was reported to the log interface
*/
bool c_InputMgr::SetConfig (JsonObject & jsonConfig)
{
    // DEBUG_START;
    boolean Response = false;
    if (jsonConfig.containsKey (IM_SECTION_NAME))
    {
        // DEBUG_V ("");
        // process the config data
        Response = ProcessJsonConfig (jsonConfig);

        // schedule a future save of the config file
        serializeJson (jsonConfig, ConfigData);
        ConfigSaveNeeded = true;
    }
    else
    {
        LOG_PORT.println (F ("EEEE No Input Manager settings found in new config. EEEE"));
    }

    // DEBUG_END;

    return Response;
} // SetConfig

//-----------------------------------------------------------------------------
void c_InputMgr::SetBufferInfo (uint8_t* BufferStart, uint16_t BufferSize)
{
    // DEBUG_START;

    InputDataBuffer = BufferStart;
    InputDataBufferSize = BufferSize;

    // DEBUG_V ("InputDataBufferSize: " + String (InputDataBufferSize));

    // pass through each active interface and set the buffer info
            // for each Input channel
    for (int ChannelIndex = int (InputChannelId_Start);
        ChannelIndex < int (InputChannelId_End);
        ChannelIndex++)
    {
        if (nullptr != pInputChannelDrivers[ChannelIndex])
        {
            pInputChannelDrivers[ChannelIndex]->SetBufferInfo (InputDataBuffer, InputDataBufferSize);
        }
    } // end for each channel

    // DEBUG_END;

} // SetBufferInfo

//-----------------------------------------------------------------------------
void c_InputMgr::SetOperationalState (bool ActiveFlag)
{
    // DEBUG_START;

    // pass through each active interface and set the active state
    for (c_InputCommon* pInputChannel : pInputChannelDrivers)
    {
        // DEBUG_V ("");
        if (nullptr != pInputChannel)
        {
            pInputChannel->SetOperationalState (ActiveFlag);
            // DEBUG_V ("");
        }
    }

    // DEBUG_END;

} // SetOutputState

//-----------------------------------------------------------------------------
void c_InputMgr::ResetBlankTimer ()
{
    // DEBUG_START;

    // pass through each active interface and set the blank state
    for (c_InputCommon* pInputChannel : pInputChannelDrivers)
    {
        pInputChannel->ResetBlankTimer ();
        // DEBUG_V("");
    }

    // DEBUG_END;

} // SetOutputState

//-----------------------------------------------------------------------------
void c_InputMgr::WiFiStateChanged (bool IsConnected)
{
    // DEBUG_START;

    // pass through each active interface and notify WiFi changed state
    for (c_InputCommon* pInputChannel : pInputChannelDrivers)
    {
        // DEBUG_V("");
        pInputChannel->WiFiStateChanged (IsConnected);
    }

    // DEBUG_END;
} // WiFiStateChanged

// create a global instance of the Input channel factory
c_InputMgr InputMgr;<|MERGE_RESOLUTION|>--- conflicted
+++ resolved
@@ -154,13 +154,8 @@
         InputMgrButtonData = jsonConfig.createNestedObject (IM_EffectsControlButtonName);
     }
     // DEBUG_V ("");
-<<<<<<< HEAD
     // extern void PrettyPrint (JsonObject & jsonStuff, String Name);
     
-=======
-    extern void PrettyPrint (JsonObject & jsonStuff, String Name);
-
->>>>>>> 64361356
     // PrettyPrint (InputMgrButtonData, String("Before"));
     ExternalInput.GetConfig (InputMgrButtonData);
     // PrettyPrint (InputMgrButtonData, String("After"));
