/*
* E131Input.cpp - Code to wrap ESPAsyncE131 for input
*
* Project: ESPixelStick - An ESP8266 / ESP32 and E1.31 based pixel driver
* Copyright (c) 2021 Shelby Merrick
* http://www.forkineye.com
*
*  This program is provided free for you to use in any way that you wish,
*  subject to the laws and regulations where you are using it.  Due diligence
*  is strongly suggested before using this code.  Please give credit where due.
*
*  The Author makes no warranty of any kind, express or implied, with regard
*  to this program or the documentation contained in this document.  The
*  Author shall not be liable in any event for incidental or consequential
*  damages in connection with, or arising out of, the furnishing, performance
*  or use of these programs.
*
*/

#include <Arduino.h>
#include "InputE131.hpp"
#include "../WiFiMgr.hpp"

//-----------------------------------------------------------------------------
c_InputE131::c_InputE131 (c_InputMgr::e_InputChannelIds NewInputChannelId,
                          c_InputMgr::e_InputType       NewChannelType,
                          uint8_t                     * BufferStart,
                          uint16_t                      BufferSize) :
    c_InputCommon(NewInputChannelId, NewChannelType, BufferStart, BufferSize)

{
    // DEBUG_START;
    // DEBUG_V ("BufferSize: " + String (BufferSize));
    e131 = new ESPAsyncE131 (0);

    memset ((void*)UniverseArray, 0x00, sizeof (UniverseArray));

    // DEBUG_END;
} // c_InputE131

//-----------------------------------------------------------------------------
c_InputE131::~c_InputE131()
{
    // DEBUG_START;

<<<<<<< HEAD
    // The E1.31 layer and UDP layer do not handle a shut down well (at all). Ask for a reboot.
    log ((F ("** Shutdown for input ")) + String (InputChannelId) +
            (F (" -  Reboot required **")));

=======
>>>>>>> 7101309b
    // DEBUG_END;

} // ~c_InputE131

//-----------------------------------------------------------------------------
void c_InputE131::Begin ()
{
    // DEBUG_START;

    do // once
    {
        // DEBUG_V ("InputDataBufferSize: " + String(InputDataBufferSize));

        validateConfiguration ();
        // DEBUG_V ("");

        NetworkStateChanged (WiFiMgr.IsWiFiConnected (), false);

        // DEBUG_V ("");
        e131->RegisterCallback ( (void*)this, [] (e131_packet_t* Packet, void * pThis)
            {
                ((c_InputE131*)pThis)->ProcessIncomingE131Data (Packet); 
            });
        
        HasBeenInitialized = true;

    } while (false);

    // DEBUG_END;

} // Begin

//-----------------------------------------------------------------------------
void c_InputE131::GetConfig (JsonObject & jsonConfig)
{
    // DEBUG_START;

    jsonConfig[CN_universe]       = startUniverse;
    jsonConfig[CN_universe_limit] = ChannelsPerUniverse;
    jsonConfig[CN_universe_start] = FirstUniverseChannelOffset;

    // DEBUG_END;

} // GetConfig

//-----------------------------------------------------------------------------
void c_InputE131::GetStatus (JsonObject & jsonStatus)
{
    // DEBUG_START;

    JsonObject e131Status = jsonStatus.createNestedObject (F ("e131"));
    e131Status[CN_id]               = InputChannelId;
    e131Status[F ("unifirst")]      = startUniverse;
    e131Status[F ("unilast")]       = LastUniverse;
    e131Status[F ("unichanlim")]    = ChannelsPerUniverse;

    e131Status[F ("num_packets")]   = e131->stats.num_packets;
    e131Status[F ("last_clientIP")] = uint32_t(e131->stats.last_clientIP);
    // DEBUG_V ("");

    JsonArray e131UniverseStatus = e131Status.createNestedArray (CN_channels);
    uint32_t TotalErrors = e131->stats.packet_errors;
    for (auto & CurrentUniverse : UniverseArray)
    {
        JsonObject e131CurrentUniverseStatus = e131UniverseStatus.createNestedObject ();

        e131CurrentUniverseStatus[F ("errors")] = CurrentUniverse.SequenceErrorCounter;
        TotalErrors += CurrentUniverse.SequenceErrorCounter;
    }

    e131Status[F ("packet_errors")] = TotalErrors;

    // DEBUG_END;

} // GetStatus

//-----------------------------------------------------------------------------
void c_InputE131::Process ()
{
    // DEBUG_START;

    // DEBUG_END;

} // process

//-----------------------------------------------------------------------------
void c_InputE131::ProcessIncomingE131Data (e131_packet_t * packet)
{
    // DEBUG_START;

    uint8_t   * E131Data;
    uint16_t    CurrentUniverseId;

    do // once
    {
        if (0 == InputDataBufferSize)
        {
            // no place to put any data
            break;
        }

        CurrentUniverseId = ntohs (packet->universe);
        E131Data = packet->property_values + 1;

        // DEBUG_V ("     CurrentUniverseId: " + String(CurrentUniverseId));
        // DEBUG_V ("packet.sequence_number: " + String(packet.sequence_number));

<<<<<<< HEAD
            if ((startUniverse <= CurrentUniverseId) && (LastUniverse >= CurrentUniverseId))
            {
                // Universe offset and sequence tracking
                Universe_t& CurrentUniverse = UniverseArray[CurrentUniverseId - startUniverse];

                // Do we need to update a sequnce error?
                if (packet.sequence_number != CurrentUniverse.SequenceNumber)
                {
                    log (String (F ("Sequence Error - expected: ")) + CurrentUniverse.SequenceNumber +
                            F (" actual: ") + packet.sequence_number +
                            " " + CN_universe + " : " + CurrentUniverseId);
=======
        if ((startUniverse <= CurrentUniverseId) && (LastUniverse >= CurrentUniverseId))
        {
            // Universe offset and sequence tracking
            Universe_t& CurrentUniverse = UniverseArray[CurrentUniverseId - startUniverse];
>>>>>>> 7101309b

            // Do we need to update a sequnce error?
            if (packet->sequence_number != CurrentUniverse.SequenceNumber)
            {
                // DEBUG_V (F ("E1.31 Sequence Error - expected: "));
                // DEBUG_V (CurrentUniverse.SequenceNumber);
                // DEBUG_V (F (" actual: "));
                // DEBUG_V (packet->sequence_number);
                // DEBUG_V (" " + String (CN_universe) + " : ");
                // DEBUG_V (CurrentUniverseId);

                CurrentUniverse.SequenceErrorCounter++;
                CurrentUniverse.SequenceNumber = packet->sequence_number;
            }

            ++CurrentUniverse.SequenceNumber;

            uint16_t NumBytesOfE131Data = ntohs (packet->property_value_count) - 1;

            memcpy (CurrentUniverse.Destination,
                &E131Data[CurrentUniverse.SourceDataOffset],
                min (CurrentUniverse.BytesToCopy, NumBytesOfE131Data));

            InputMgr.ResetBlankTimer ();
        }
        else
        {
            // DEBUG_V ("Not interested in this universe");
        }

    } while (false);

    // DEBUG_END;

} // process

//-----------------------------------------------------------------------------
void c_InputE131::SetBufferInfo (uint8_t* BufferStart, uint16_t BufferSize)
{
    // DEBUG_START;

    InputDataBuffer = BufferStart;
    InputDataBufferSize = BufferSize;

    if (HasBeenInitialized)
    {
        // buffer has moved. Start Over
        HasBeenInitialized = false;
        Begin ();
    }

    SetBufferTranslation ();

    // DEBUG_END;

} // SetBufferInfo

//-----------------------------------------------------------------------------
void c_InputE131::SetBufferTranslation ()
{
    // DEBUG_START;

    // for each possible universe, set the start and size

    uint16_t InputOffset = FirstUniverseChannelOffset - 1;
    uint16_t DestinationOffset = 0;
    uint16_t BytesLeftToMap = InputDataBufferSize;

    // set up the bytes for the First Universe
    uint16_t BytesInUniverse = ChannelsPerUniverse - InputOffset;
    // DEBUG_V (String ("ChannelsPerUniverse: ") + String (uint32_t (ChannelsPerUniverse), HEX));

    for (auto& CurrentUniverse : UniverseArray)
    {
        uint16_t BytesInThisUniverse = min (BytesInUniverse, BytesLeftToMap);
        CurrentUniverse.Destination = &InputDataBuffer[DestinationOffset];
        CurrentUniverse.BytesToCopy = BytesInThisUniverse;
        CurrentUniverse.SourceDataOffset = InputOffset;
        CurrentUniverse.SequenceErrorCounter = 0;
        CurrentUniverse.SequenceNumber = 0;

        // DEBUG_V (String ("        Destination: ") + String (uint32_t (CurrentUniverse.Destination), HEX));
        // DEBUG_V (String ("        BytesToCopy: ") + String (CurrentUniverse.BytesToCopy, HEX));
        // DEBUG_V (String ("   SourceDataOffset: ") + String (CurrentUniverse.SourceDataOffset, HEX));

        DestinationOffset += BytesInThisUniverse;
        BytesLeftToMap -= BytesInThisUniverse;
        BytesInUniverse = ChannelsPerUniverse;
        InputOffset = 0;
    }

    if (0 != BytesLeftToMap)
    {
        log (F ("ERROR: Universe configuration is too small to fill output buffer. Outputs have been truncated."));
    }

    // DEBUG_END;

} // SetBufferTranslation

//-----------------------------------------------------------------------------
bool c_InputE131::SetConfig (ArduinoJson::JsonObject& jsonConfig)
{
    // DEBUG_START;

    setFromJSON (startUniverse,              jsonConfig, CN_universe);
    setFromJSON (ChannelsPerUniverse,        jsonConfig, CN_universe_limit);
    setFromJSON (FirstUniverseChannelOffset, jsonConfig, CN_universe_start);

    validateConfiguration ();

    // Update the config fields in case the validator changed them
    GetConfig (jsonConfig);

    // DEBUG_END;
    return true;
} // SetConfig

//-----------------------------------------------------------------------------
// Subscribe to "n" universes, starting at "universe"
void c_InputE131::SubscribeToMulticastDomains()
{
    // DEBUG_START;

    uint8_t count = LastUniverse - startUniverse + 1;
    IPAddress ifaddr = WiFi.localIP ();
    IPAddress multicast_addr;

    for (uint8_t UniverseIndex = 0; UniverseIndex < count; ++UniverseIndex)
    {
        multicast_addr = IPAddress (239, 255,
                                    (((startUniverse + UniverseIndex) >> 8) & 0xff),
                                    (((startUniverse + UniverseIndex) >> 0) & 0xff));

        igmp_joingroup ((ip4_addr_t*)&ifaddr[0], (ip4_addr_t*)&multicast_addr[0]);
        log (F ("Multicast subscribed to ") + multicast_addr.toString());
    }
    // DEBUG_END;
} // multiSub

//-----------------------------------------------------------------------------
void c_InputE131::validateConfiguration ()
{
    // DEBUG_START;

    // DEBUG_V (String ("             startUniverse: ") + String (startUniverse));
    // DEBUG_V (String ("       ChannelsPerUniverse: ") + String (ChannelsPerUniverse));
    // DEBUG_V (String ("FirstUniverseChannelOffset: ") + String (FirstUniverseChannelOffset));
    // DEBUG_V (String ("              LastUniverse: ") + String (startUniverse));

    if (startUniverse < 1)
    {
        // DEBUG_V (String("ERROR: startUniverse: ") + String(startUniverse));

        startUniverse = 1;
    }

    // DEBUG_V ("");
    if (ChannelsPerUniverse > UNIVERSE_MAX || ChannelsPerUniverse < 1)
    {
        // DEBUG_V (String ("ERROR: ChannelsPerUniverse: ") + String (ChannelsPerUniverse));
        ChannelsPerUniverse = UNIVERSE_MAX;
    }

    // DEBUG_V ("");
    if (FirstUniverseChannelOffset < 1)
    {
        // DEBUG_V (String ("ERROR: FirstUniverseChannelOffset: ") + String (FirstUniverseChannelOffset));
        // move to the start of the first universe
        FirstUniverseChannelOffset = 1;
    }
    else if (FirstUniverseChannelOffset > ChannelsPerUniverse)
    {
        // DEBUG_V (String ("ERROR: FirstUniverseChannelOffset: ") + String (FirstUniverseChannelOffset));

        // channel start must be within the first universe
        FirstUniverseChannelOffset = ChannelsPerUniverse - 1;
    }

    // Find the last universe we should listen for
     // DEBUG_V ("");
    uint16_t span = FirstUniverseChannelOffset + InputDataBufferSize - 1;
    if (span % ChannelsPerUniverse)
    {
        LastUniverse = startUniverse + span / ChannelsPerUniverse;
    }
    else
    {
        LastUniverse = startUniverse + span / ChannelsPerUniverse - 1;
    }

    // DEBUG_V ("");

    SetBufferTranslation ();

    // DEBUG_END;

} // validateConfiguration

//-----------------------------------------------------------------------------
void c_InputE131::NetworkStateChanged (bool IsConnected)
{
    NetworkStateChanged (IsConnected, false);
} // NetworkStateChanged

//-----------------------------------------------------------------------------
void c_InputE131::NetworkStateChanged (bool IsConnected, bool ReBootAllowed)
{
    // DEBUG_START;

    if (IsConnected)
    {
        // Get on with business
        if (e131->begin (E131_MULTICAST, startUniverse, LastUniverse - startUniverse + 1))
        {
            log (F ("Multicast enabled"));
        }
        else
        {
<<<<<<< HEAD
            log (F ("*** MULTICAST INIT FAILED ****"));
=======
            LOG_PORT.println (CN_stars + String (F (" E1.31 MULTICAST INIT FAILED ")) + CN_stars);
>>>>>>> 7101309b
        }

        // DEBUG_V ("");

        if (e131->begin (E131_UNICAST))
        {
            log (String (F ("Listening on port ")) + E131_DEFAULT_PORT);
        }
        else
        {
<<<<<<< HEAD
            log (F ("*** UNICAST INIT FAILED ****"));
=======
            LOG_PORT.println (CN_stars + String (F (" E1.31 UNICAST INIT FAILED ")) + CN_stars);
>>>>>>> 7101309b
        }

        // Setup IGMP subscriptions
        SubscribeToMulticastDomains ();

        log (String (F ("Listening for ")) + InputDataBufferSize +
            F (" channels from Universe ") + startUniverse +
            F (" to ") + LastUniverse);
    }
    else if (ReBootAllowed)
    {
        // handle a disconnect
        // E1.31 does not do this gracefully. A loss of connection needs a reboot
        extern bool reboot;
        reboot = true;
        log (F ("Input requesting reboot on loss of WiFi connection."));
    }

    // DEBUG_END;

} // NetworkStateChanged<|MERGE_RESOLUTION|>--- conflicted
+++ resolved
@@ -43,13 +43,6 @@
 {
     // DEBUG_START;
 
-<<<<<<< HEAD
-    // The E1.31 layer and UDP layer do not handle a shut down well (at all). Ask for a reboot.
-    log ((F ("** Shutdown for input ")) + String (InputChannelId) +
-            (F (" -  Reboot required **")));
-
-=======
->>>>>>> 7101309b
     // DEBUG_END;
 
 } // ~c_InputE131
@@ -157,24 +150,10 @@
         // DEBUG_V ("     CurrentUniverseId: " + String(CurrentUniverseId));
         // DEBUG_V ("packet.sequence_number: " + String(packet.sequence_number));
 
-<<<<<<< HEAD
-            if ((startUniverse <= CurrentUniverseId) && (LastUniverse >= CurrentUniverseId))
-            {
-                // Universe offset and sequence tracking
-                Universe_t& CurrentUniverse = UniverseArray[CurrentUniverseId - startUniverse];
-
-                // Do we need to update a sequnce error?
-                if (packet.sequence_number != CurrentUniverse.SequenceNumber)
-                {
-                    log (String (F ("Sequence Error - expected: ")) + CurrentUniverse.SequenceNumber +
-                            F (" actual: ") + packet.sequence_number +
-                            " " + CN_universe + " : " + CurrentUniverseId);
-=======
         if ((startUniverse <= CurrentUniverseId) && (LastUniverse >= CurrentUniverseId))
         {
             // Universe offset and sequence tracking
             Universe_t& CurrentUniverse = UniverseArray[CurrentUniverseId - startUniverse];
->>>>>>> 7101309b
 
             // Do we need to update a sequnce error?
             if (packet->sequence_number != CurrentUniverse.SequenceNumber)
@@ -394,11 +373,7 @@
         }
         else
         {
-<<<<<<< HEAD
-            log (F ("*** MULTICAST INIT FAILED ****"));
-=======
-            LOG_PORT.println (CN_stars + String (F (" E1.31 MULTICAST INIT FAILED ")) + CN_stars);
->>>>>>> 7101309b
+            log (CN_stars + String (F (" E1.31 MULTICAST INIT FAILED ")) + CN_stars);
         }
 
         // DEBUG_V ("");
@@ -409,11 +384,7 @@
         }
         else
         {
-<<<<<<< HEAD
-            log (F ("*** UNICAST INIT FAILED ****"));
-=======
-            LOG_PORT.println (CN_stars + String (F (" E1.31 UNICAST INIT FAILED ")) + CN_stars);
->>>>>>> 7101309b
+            log (CN_stars + String (F (" E1.31 UNICAST INIT FAILED ")) + CN_stars);
         }
 
         // Setup IGMP subscriptions
