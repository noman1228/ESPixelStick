--- conflicted
+++ resolved
@@ -39,13 +39,6 @@
 {
     // DEBUG_START;
 
-<<<<<<< HEAD
-    // The Artnet layer and UDP layer do not handle a shut down well (at all). Ask for a reboot.
-    log (String (F ("** Shutdown for input ")) + String (InputChannelId) +
-            String (F (" - Reboot required **")));
-
-=======
->>>>>>> 7101309b
     // DEBUG_END;
 
 } // ~c_InputArtnet
