--- conflicted
+++ resolved
@@ -4,11 +4,7 @@
 ; Local configuration should be done in platformio_user.ini
 
 [platformio]
-<<<<<<< HEAD
-default_envs = espsv3, d1_mini, d32_pro, d32_pro_eth, esp32_cam, esp32_ttgo_t8, d1_mini32, d1_mini32_eth, esp32_wt32eth01, esp32_quinled_quad, esp32_quinled_quad_ae_plus, esp32_quinled_quad_eth, esp32_quinled_uno, esp32_quinled_uno_ae_plus, esp32_quinled_uno_eth, esp01s, d1_mini_mhetesp32minikit, olimex_esp32_gw, d1_mini_twilightlord, d1_mini_twilightlord_eth, esp32_devkitc
-=======
-default_envs = espsv3, d1_mini, d32_pro, d32_pro_eth, esp32_cam, esp32_ttgo_t8, d1_mini32, d1_mini32_eth, esp32_wt32eth01, esp32_quinled_quad, esp32_quinled_quad_ae_plus, esp32_quinled_quad_eth, esp32_quinled_uno, esp32_quinled_uno_ae_plus, esp32_quinled_uno_eth, esp32_quinled_dig_octa, esp01s, d1_mini_mhetesp32minikit, d1_mini_twilightlord, d1_mini_twilightlord_eth, esp32_devkitc, esp32_quinled_uno_eth_espsv3, m5stack_atom
->>>>>>> 7ee646fa
+default_envs = espsv3, d1_mini, d32_pro, d32_pro_eth, esp32_cam, esp32_ttgo_t8, d1_mini32, d1_mini32_eth, esp32_wt32eth01, esp32_quinled_quad, esp32_quinled_quad_ae_plus, esp32_quinled_quad_eth, esp32_quinled_uno, esp32_quinled_uno_ae_plus, esp32_quinled_uno_eth, esp32_quinled_dig_octa, esp01s, d1_mini_mhetesp32minikit, olimex_esp32_gw, d1_mini_twilightlord, d1_mini_twilightlord_eth, esp32_devkitc, esp32_quinled_uno_eth_espsv3, m5stack_atom
 src_dir = ./ESPixelStick
 data_dir = ./ESPixelStick/data
 build_cache_dir = ./.pio/.buildcache
@@ -38,14 +34,7 @@
 extra_scripts =
     pre:.scripts/pio-version.py
     .scripts/download_fs.py
-<<<<<<< HEAD
-upload_port = 
-    COM5
-=======
-    post:.scripts/CopyTargets.py
-; build_type = debug
-; upload_port = com6    
->>>>>>> 7ee646fa
+upload_port = com5
 
 ;~~~~~~~~~~~~~~~~~~~~~~~~~~~~~~~~~~~~~~~~~~~~~~~~~~~~~~~~~~~~~~~~~~~~;
 ; ESP8266 defaults for 4MB flash                                     ;
